# GHEtool's Changelog and future developments
All notable changes to this project will be documented in this file including planned future developments.

The format is based on [Keep a Changelog](https://keepachangelog.com/en/1.0.0/).

## [2.1.2] - [expected] feb 2023

### Added
<<<<<<< HEAD
- Different classes for the ground data: one for constant ground temperature and one for the ground temperature with flux (issue #45).
=======
- Logger for GHEtool (issue #96).
- Examples are now also in RTD.
>>>>>>> a7893606

### Changed
- In figure plotting, the interval[x[i], x[i+1]) now has the value y[i] (instead of y[i-1]).
- Scroll behaviour on the result page (issue #99).
- Changed icon of GHEtool.
- Imbalance changed to property so it can handle hourly loads as well (issue #106).
- Remove recalculation option (issue #109).

### Fixed
- Wrong heating load in april in GUI (issue #94).
- Results are now cleared when new loads are loaded (issue #106).

## [2.1.1] - 2023-01-30

### Added
- Added NavigationToolbar to figure (issue #55).
- Added different peak lengths for heating and cooling separately (issue #72).
- Readable saving format for gui (JSON).
- A super class that contains functions relevant for all GHEtool classes.
- Exe can be installed either locally for one user without admin permission or for all users using admin permission.
- Saved files (*.GHEtool) can be loaded from GHEtool by double click.


### Changed
- Created a class for the custom g-functions (issue #57).
- Created a class for g-function calculation that stores the previously calculated g-values to speed up the iterative algorithms (issue #57).
- Created a class for sizing_setup to clean up the code.
The speed improvement is over a factor 10 for heavy iterative procedures (like optimise load profile). A full speed improvement report can be found under:
code version > speed improvements > v2.1.1.
- The sizing methods themselves are now faster due to the fact that only the first and last year are calculated (issue #44). For more info, one can check:
code version > speed improvements > v2.1.1.
- Faster loading time of the GUI.
- Further documentation for optimise_load_profile functionality.
- Smaller exe-file size by setting up a virtual environment and using a pyinstall folder instead of a single file.

### Fixed
- The hourly_heating_load_on_the_borefield and hourly_cooling_load_on_the_borefield are now correctly calculated.
- When an hourly temperature profile is plotted after an optimise_load_profile optimisation, the hourly load on the borefield (and not the entire hourly load) is shown.
- Correct conversion from hourly to monthly load (issue #62).
- Problem with np.float16 when using simulation periodes >80 years due to overflow errors.
- Implemented FIFO-class to prevent cycling in iterative sizing.
- A scenario name cannot occur twice in the scenario list.
- Sometimes some gui options were not shown.
- The drag-and-drop behaviour of the scenario list is fixed (issue #80).
- The renaming of a scenario was not possible (issue #86).
- Problems with borehole internals and pipe overlaps.

## [2.1.0] - 2022-11-30

### Added
- Documentation with ReadTheDocs
- GUI Documentation
- Changelog
- New features in the GUI

### Changed
- GUI workflow to be simpler
- precalculated data is removed
- general speed improvements

### Removed
- size by length and width for it is not compatible with the just-in-time calculation of the g-functions.


## [2.0.6] - 2022-10-07

### Added
- new functionalities for g-function calculation (inherited from pygfunction) are implemented

### Changed
- just-in-time calculation of g-functions is included (and will be expanded later)
- custom borefields can be way faster calculated

### Fixed
- Hyperlinks in PyPi should work now
- Sizing by length and width had problems with temperatures below the minimum temperature


## [2.0.5] - 2022-08-31

### Added
- Hourly sizing method (L4) is implemented
- Hourly plotting method
- Volumetric heat capacity is included in the ground data


### Changed 
- Implemented numpy arrays everywhere
- Implemented convolution instead of matrix multiplication
- New implementation for L3 sizing


### Fixed
- No more problems with iteration (L2) and sub 1m depth fields
- Fixed bug in main_functionalities example

### Varia
- New validation document for the effective thermal borehole resistance, comparison with EED

## [2.0.4] - 2022-08-17

### Fixed 
- Final JOSS paper update

## [2.0.3] - 2022-08-12

### Added
- Variable ground temperature
- Sizing with dynamic Rb*

### Fixed 
- General bug fixes

### Changed
- Sizing setup with more streamlined sizing options

## [2.0.2] - 2022-06-12

### Added
- Included a function (and example) on sizing a borefield by length and width

## [2.0.1] - 2022-06-12

### Added
- Included a pytest document to check if package is correctly installed

## [2.0.0] - 2022-04-01

### Added
- GUI
- Borehole thermal resistance (based on the pygfunction package)

### Changed
- More documentation and examples


## [1.0.1] - 2021-12-11

### Changed
- longer simulation period up to 100 years

### Fixed 
- fixed bug in interpolation

[2.1.1]: https://github.com/wouterpeere/GHEtool/compare/v2.1.0...main
[2.1.0]: https://github.com/wouterpeere/GHEtool/compare/v2.0.6...v2.1.0
[2.0.6]: https://github.com/wouterpeere/GHEtool/compare/v2.0.5...v2.0.6
[2.0.5]: https://github.com/wouterpeere/GHEtool/compare/v2.0.4...v2.0.5
[2.0.4]: https://github.com/wouterpeere/GHEtool/compare/v2.0.3...v2.0.4
[2.0.3]: https://github.com/wouterpeere/GHEtool/compare/v2.0.2...v2.0.3
[2.0.2]: https://github.com/wouterpeere/GHEtool/compare/v2.0.1...v2.0.2
[2.0.1]: https://github.com/wouterpeere/GHEtool/compare/v2.0.0...v2.0.1
[2.0.0]: https://github.com/wouterpeere/GHEtool/compare/v1.0.1...v2.0.0
[1.0.1]: https://github.com/wouterpeere/GHEtool/releases/tag/v1.0.1<|MERGE_RESOLUTION|>--- conflicted
+++ resolved
@@ -6,12 +6,9 @@
 ## [2.1.2] - [expected] feb 2023
 
 ### Added
-<<<<<<< HEAD
 - Different classes for the ground data: one for constant ground temperature and one for the ground temperature with flux (issue #45).
-=======
 - Logger for GHEtool (issue #96).
 - Examples are now also in RTD.
->>>>>>> a7893606
 
 ### Changed
 - In figure plotting, the interval[x[i], x[i+1]) now has the value y[i] (instead of y[i-1]).
