# GHEtool: An open-source tool for borefield sizing

[![PyPI version](https://badge.fury.io/py/GHEtool.svg)](https://badge.fury.io/py/GHEtool)
[![Conda version](https://anaconda.org/conda-forge/ghetool/badges/version.svg)](https://anaconda.org/conda-forge/ghetool)
[![Tests](https://github.com/wouterpeere/GHEtool/actions/workflows/test.yml/badge.svg)](https://github.com/wouterpeere/GHEtool/actions/workflows/test.yml)
[![codecov](https://codecov.io/gh/wouterpeere/GHEtool/branch/main/graph/badge.svg?token=I9WWHW60OD)](https://codecov.io/gh/wouterpeere/GHEtool)
[![DOI](https://joss.theoj.org/papers/10.21105/joss.04406/status.svg)](https://doi.org/10.21105/joss.04406)
[![Downloads](https://static.pepy.tech/personalized-badge/ghetool?period=total&units=international_system&left_color=black&right_color=blue&left_text=Downloads)](https://pepy.tech/project/ghetool)
[![Downloads](https://static.pepy.tech/personalized-badge/ghetool?period=week&units=international_system&left_color=black&right_color=orange&left_text=Downloads%20last%20week)](https://pepy.tech/project/ghetool)
[![Read the Docs](https://readthedocs.org/projects/ghetool/badge/?version=latest)](https://ghetool.readthedocs.io/en/latest/)

## What is *GHEtool*?

<img src="https://raw.githubusercontent.com/wouterpeere/GHEtool/main/docs/Icon.png" width="110" align="left">

GHEtool is a Python package that contains all the functionalities needed to deal with borefield design. GHEtool has been
developed as a joint effort of KU Leuven (The SySi Team), boydens engineering (part of Sweco) and FH Aachen and is
currently being maintained by Enead BV.
The core of this package is the automated sizing of borefield under different conditions. By making use of combination
of just-in-time calculations of thermal ground responses (
using [pygfunction](https://github.com/MassimoCimmino/pygfunction)) with
intelligent interpolation, this automated sizing can be done in the order of milliseconds. Please visit our
website [https://GHEtool.eu](https://GHEtool.eu) for more information.

### Read The Docs

GHEtool has an elaborate documentation where all the functionalities of the tool are explained, with examples,
literature
and validation. This can be found
on [https://ghetool.readthedocs.io/en/latest/](https://ghetool.readthedocs.io/en/latest/).

## Graphical user interface

There are two graphical user interfaces available which are built using GHEtool: GHEtool Cloud and GHEtool Community

#### GHEtool Cloud

GHEtool Cloud is the official and supported version of GHEtool which supports drilling companies, engineering firms,
architects, government organizations in their geothermal design process.
With GHEtool Cloud they can minimize the environmental and societal impact while maximizing the cost-effective
utilization of geothermal projects.
Visit our website at [https://ghetool.eu](https://ghetool.eu) to learn more about GHEtool Cloud and what it can do for
you.

<p align="center">
<img src="https://ghetool.eu/wp-content/uploads/2024/08/GHEtool-Cloud-squarish.png" width="600">
</p>

#### GHEtool Community

Besides GHEtool Cloud, an open-source alternative for the graphical user interface is available in the form of *GHEtool
Community*.
This version is built and maintained by the community, and **has no official support like GHEtool Cloud**. You can read
all about this
*GHEtool Community* on their [GitHub repo](https://github.com/wouterpeere/ghetool-gui).

### Development

GHEtool is in constant development with new methods, enhancements and features added to every new version. Please visit
our [project board](https://github.com/users/wouterpeere/projects/2) to check our progress.

## Requirements

This code is tested with Python 3.9, 3.10, 3.11, 3.12 and 3.13 and requires the following libraries (the versions
mentioned are the ones with which the code is tested)

* matplotlib >= 3.9.2
* numpy >= 1.26.4
* pandas >= 1.4.3
* pygfunction >= 2.3.0
* scipy >= 1.8.1
* secondarycoolantprops >= 1.1

For the tests

* pytest >= 7.1.2

For the active/passive example

* optuna >= 3.6.1

## Quick start

### Installation

One can install GHEtool by running Pip and running the command

```
pip install GHEtool
```

or one can install a newer development version using

```
pip install --extra-index-url https://test.pypi.org/simple/ GHEtool
```

GHEtool is also available as a conda package. Therefore, you can install GHEtool with the command:

````
conda install GHEtool
````

Developers can clone this repository.

It is a good practise to use virtual environments (venv) when working on a (new) Python project so different Python and
package versions don't conflict with eachother. For GHEtool, Python 3.8 or higher is recommended. General information
about Python virtual environments can be found [here](https://docs.Python.org/3.9/library/venv.html) and
in [this article](https://www.freecodecamp.org/news/how-to-setup-virtual-environments-in-python/).

### Check installation

To check whether everything is installed correctly, run the following command

```
pytest --pyargs GHEtool
```

This runs some predefined cases to see whether all the internal dependencies work correctly. All test should pass
successfully.

## Get started with GHEtool

### Building blocks of GHEtool

GHEtool is a flexible package that can be extend with methods
from [pygfunction](https://pygfunction.readthedocs.io/en/stable/).
To work efficiently with GHEtool, it is important to understand the main structure of the package.

#### Borefield

The Borefield object is the central object within GHEtool. It is within this object that all the calculations and
optimizations take place.
All attributes (ground properties, load data ...) are set inside the borefield object.

#### Ground properties

Within GHEtool, there are multiple ways of setting the ground data. Currently, your options are:

* _GroundConstantTemperature_: if you want to model your borefield with a constant, known ground temperature.
* _GroundFluxTemperature_: if you want to model your ground with a varying ground temperature due to a constant
  geothermal heat flux.
* _GroundTemperatureGradient_: if you want to model your ground with a varying ground temperature due to a geothermal
  gradient.
* You can also use multiple ground layers to define your ground model. Please take a look
  at [our example](https://ghetool.readthedocs.io/en/latest/sources/code/Examples/start_in_different_month.html).

Please note that it is possible to add your own ground types by inheriting the attributes from the abstract _GroundData
class.

#### Pipe data

Within GHEtool, you can use different structures for the borehole internals: U-tubes or coaxial pipes.
Concretely, the classes you can use are:

* _Multiple U-tubes_
* _Single U-tubes (special case of multiple U-tubes)_
* _Double U-tubes (special case of multiple U-tubes)_
* _Coaxial pipe_
* _Conical pipe_ (like the GEROtherm VARIO and FLUX probes from
  HakaGerodur ([learn more]('https://www.hakagerodur.ch/de/gerotherm-vario/')))
* _Separatus tube_: The Separatus geothermal heat exchanger is an innovation in the geothermal domain. It consists of a
  single, DN50 pipe with a unique 'splitpipe'-technology that separates the cold and the hot side of the fluid. For
  design purposes, it is advised to use this with rather small borehole diameters of DN90. For more information, visit
  the [separatus website](https://separatus.ch/en/). An example in GHEtool can be
  found [here](https://ghetool.readthedocs.io/en/latest/sources/code/Examples/separatus.html).
* _Turbocollector_: The Turbocollector from Muovitech has internal fins which enhances the turbulent flow character
  at lower flow rates. Visit their website for more
  information [turbocollector website](https://www.muovitech.com/group/?page=turbo). An example in GHEtool can be
  found [here](https://ghetool.readthedocs.io/en/latest/sources/code/Examples/turbocollector.html).

Please note that it is possible to add your own pipe types by inheriting the attributes from the abstract _PipeData
class.

#### Fluid data

You can set the fluid data by using the FluidData class.

* _ConstantFluidData_: Temperature independent fluid properties
* _TemperatureDependentFluidData_: Temperature dependent fluid data (Water, MPG, MEG, MMA, MEA, Thermox DTX, Coolflow
  NTP, Kilfrost GEO or Kilfrost GEO Plus)

#### Flow rate data

Currently, only constant flow rates are compatible with GHEtool, but this will change in the future.

* _ConstantFlowRate_

#### Efficiency data

Within GHEtool, you can work with both seasonal efficiencies (SCOP and SEER) and temperature dependent efficiencies (COP
and SEER).
These efficiencies can be used in the Building load classes (cf. infra). The different available efficiency classes are:

* _SCOP_: Constant seasonal performance for heating
* _SEER_: Constant seasonal performance for cooling
* _COP_: Instant efficiency for heating, with inlet temperature, outlet temperature and part load dependency
* _EER_: Instant efficiency for cooling, with inlet temperature, outlet temperature and part load dependency
* _EERCombined_: EER for combined active and passive cooling

#### Load data

One last element which you will need in your calculations, is the load data. Within GHEtool, there are three important
aspects
when it comes to choosing the right load data class.

1. _Load type_: Do you want to work with building (i.e. secondary) or geothermal (i.e. primary) load?
2. _Resolution type_: Do you want to work with monthly or hourly data?
3. _Multiyear_: Do you want to assume a building/geothermal demand that is constant over the simulation period or do you
   want to enter the load for multiple years?

Depending on your answer on these three questions, you can opt for one of eight different load classes:

* _MonthlyGeothermalLoadAbsolute_: You can set the monthly baseload and peak load for extraction and injection for
  one standard year which will be used for all years within the simulation period.
* _HourlyGeothermalLoad_: You can set (or load) the hourly extraction and injection load of a standard year which will
  be used for all years within the simulation period.
* _HourlyGeothermalLoadMultiYear_: You can set (or load) the hourly extraction and injection load for multiple years (
  i.e. for the whole simulation period).
* _MonthlyGeothermalLoadMultiYear_: You can set the monthly extraction and injection load for multiple years (i.e. for
  the whole simulation period).
* _MonthlyBuildingLoadAbsolute_: You can set the monthly baseload and peak load for heating and cooling for
  one standard year which will be used for all years within the simulation period.
* _HourlyBuildingLoad_: You can set (or load) the hourly heating and cooling load of a standard year which will
  be used for all years within the simulation period.
* _HourlyBuildingLoadMultiYear_: You can set (or load) the hourly heating and cooling load for multiple years (
  i.e. for the whole simulation period).
* _MonthlyBuildingLoadMultiYear_: You can set the monthly heating and cooling load for multiple years (i.e. for
  the whole simulation period).

On the other hand, you can also choose a Cluster load where you can add multiple loads together. Be careful however when
mixing hourly and monthly loads!

All building load classes also have the option to add a yearly domestic hot water (DHW) demand and require you to define
an
efficiency for heating, cooling (and optionally DHW) (cf. supra).

Please note that it is possible to add your own load types by inheriting the attributes from the abstract _LoadData,
_HourlyLoad, _LoadDataBuilding and _HourlyLoadBuilding classes.

### Options for sizing methods

Like always with iterative methods, there is a trade-off between speed and accuracy. Within GHEtool (using the
CalculationSetup class) one can alter different parameters
to customize the behaviour they want. Note that these options are additive, meaning that, for example, the strongest
criteria from the
atol and rtol is chosen when sizing. The options are:

* _atol_: For the sizing methods, an absolute tolerance in meters between two consecutive iterations can be set.
* _rtol_: For the sizing methods, a relative tolerance in meters between two consecutive iterations can be set.
* _max_nb_of_iterations_: For the sizing methods, a maximum number of iterations can be set. If the size is not
  converged, a RuntimeError is thrown.
* _use_precalculated_dataset_: This option makes sure the custom g-function dataset (if available) is not used.
* _interpolate_gfunctions_: Calculating the gvalues gives a large overhead cost, although they are not that sensitive to
  a change in borehole length. If this parameter is True
  it is allowed that gfunctions are interpolated. (To change the threshold for this interpolation, go to the Gfunction
  class.)
* _deep_sizing_: An alternative sizing method for cases with high injection (peaks) and a variable ground temperature.
  This method is potentially slower, but proves to be more robust.
* _force_deep_sizing_: When the alternative method from above should always be used.

### Simple example

To show how all the pieces of GHEtool work together, below you can find a step-by-step example of how, traditionally,
one would work with GHEtool.
Start by importing all the relevant classes. In this case we are going to work with a ground model which assumes a
constant ground temperature (e.g. from a TRT-test),
and we will provide the load with a monthly resolution.

```Python
from GHEtool import Borefield, GroundConstantTemperature, MonthlyGeothermalLoadAbsolute
```

After importing the necessary classes, the relevant ground data parameters are set.

```Python
data = GroundConstantTemperature(3,  # ground thermal conductivity (W/mK)
                                 10,  # initial/undisturbed ground temperature (deg C)
                                 2.4 * 10 ** 6)  # volumetric heat capacity of the ground (J/m3K) 
```

Furthermore, for our loads, we need to set the peak loads as well as the monthly base loads for extraction and
injection.

```Python
peak_injection = [0., 0, 34., 69., 133., 187., 213., 240., 160., 37., 0., 0.]  # Peak injection in kW
peak_extraction = [160., 142, 102., 55., 0., 0., 0., 0., 40.4, 85., 119., 136.]  # Peak extract in kW

monthly_load_extraction = [46500.0, 44400.0, 37500.0, 29700.0, 19200.0, 0.0, 0.0, 0.0, 18300.0, 26100.0, 35100.0,
                           43200.0]  # in kWh
monthly_load_injection = [4000.0, 8000.0, 8000.0, 8000.0, 12000.0, 16000.0, 32000.0, 32000.0, 16000.0, 12000.0, 8000.0,
                          4000.0]  # in kWh

# set load object
load = MonthlyGeothermalLoadAbsolute(monthly_load_extraction, monthly_load_injection, peak_extraction, peak_injection)

```

Next, we create the borefield object in GHEtool and set the temperature constraints and the ground data.
Here, since we do not use a pipe and fluid model (
see [Examples](https://ghetool.readthedocs.io/en/stable/sources/code/examples.html) if you need examples where no
borehole thermal resistance is given),
we set the borehole equivalent thermal resistance.

```Python
# create the borefield object
borefield = Borefield(load=load)

# set ground parameters
borefield.set_ground_parameters(data)

# set the borehole equivalent resistance
borefield.Rb = 0.12

# set temperature boundaries
borefield.set_max_avg_fluid_temperature(16)  # maximum temperature
borefield.set_min_avg_fluid_temperature(0)  # minimum temperature
```

Next we create a rectangular borefield.

```Python
# set a rectangular borefield
borefield.create_rectangular_borefield(10, 12, 6, 6, 110, 4, 0.075)
```

Note that the borefield can also be set using the [pygfunction](https://pygfunction.readthedocs.io/en/stable/) package,
if you want more complex designs.

```Python
import pygfunction as gt

# set a rectangular borefield
borefield_gt = gt.borefield.Borefield.rectangle_field(10, 12, 6, 6, 110, 1, 0.075)
borefield.set_borefield(borefield_gt)
```

Once a Borefield object is created, one can make use of all the functionalities of GHEtool. One can for example size the
borefield using:

```Python
length = borefield.size()
print("The borehole length is: ", length, "m")
```

Or one can plot the temperature profile by using

```Python
borefield.print_temperature_profile(legend=True)
```

A full list of functionalities is given below.

## Functionalities

GHEtool offers functionalities of value to all different disciplines working with borefields. The features are available
both in the code environment and in the GUI.
For more information about the functionalities of GHEtool, please visit the documentation
on [https://ghetool.readthedocs.io/en/latest/](https://ghetool.readthedocs.io/en/latest/).

## License

*GHEtool* is licensed under the terms of the 3-clause BSD-license (see [GHEtool license](LICENSE)).
For professional licenses, contact us at [info@ghetool.eu](mailto:info@ghetool.eu).

## Contact GHEtool

- Do you want to support GHEtool financially or by contributing to our software?
- Do you have a great idea for a new feature?
- Do you have a specific remark/problem?

Please do contact us at [info@ghetool.eu](mailto:info@ghetool.eu).

## Citation

Please cite GHEtool using the JOSS paper.

Peere, W., Blanke, T.(2022). GHEtool: An open-source tool for borefield sizing in Python. _Journal of Open Source
Software, 7_(76), 4406, https://doi.org/10.21105/joss.04406

For more information on how to cite GHEtool, please visit the ReadTheDocs
at [https://ghetool.readthedocs.io/en/latest/](https://ghetool.readthedocs.io/en/latest/).

## References

### Development of GHEtool

<<<<<<< HEAD
Blanke T., Pfeiffer F., Göttsche J., Döring B. (2024) Artificial neural networks use for the design of geothermal probe
fields. In Proceedings of BauSim Conference 2024:  10th Conference of IBPSA-Germany and Austria. Vienna (Austria), 23-26
September 2024. https://doi.org/10.26868/29761662.2024.12
=======
Peere, W. (2025). Three ways to design a hybrid geothermal heating and cooling system for an office building. In _Proceedings of Geo-Rin Conference_. Benasque (Spain), 2-6 June 2025.
>>>>>>> bc29da67

Meertens, L., Peere, W., Helsen, L. (2024). Influence of short-term dynamic effects on geothermal borefield size. In
_Proceedings of International Ground Source Heat Pump Association_. Montréal (Canada), 28-30 May 2024.

Coninx, M., De Nies, J., Hermans, L., Peere, W., Boydens, W., Helsen, L. (2024). Cost-efficient cooling of buildings by
means of geothermal borefields with active and passive cooling. _Applied Energy_, 355, Art. No.
122261, https://doi.org/10.1016/j.apenergy.2023.122261.

Peere, W., Hermans, L., Boydens, W., and Helsen, L. (2023). Evaluation of the oversizing and computational speed of
different open-source borefield sizing methods. In _Proceedings of International Building Simulation Conference 2023_.
Shanghai (Belgium), 4-6 September 2023.

Coninx, M., De Nies, J. (2022). Cost-efficient Cooling of Buildings by means of Borefields with Active and Passive
Cooling. Master thesis, Department of Mechanical Engineering, KU Leuven, Belgium.

Peere, W., Blanke, T. (2022). GHEtool: An open-source tool for borefield sizing in Python. _Journal of Open Source
Software, 7_(76), 4406, https://doi.org/10.21105/joss.04406

Peere, W., Picard, D., Cupeiro Figueroa, I., Boydens, W., and Helsen, L. (2021). Validated combined first and last year
borefield sizing methodology. In _Proceedings of International Building Simulation Conference 2021_. Brugge (Belgium),
1-3 September 2021. https://doi.org/10.26868/25222708.2021.30180

Peere, W. (2020). Methode voor economische optimalisatie van geothermische verwarmings- en koelsystemen. Master thesis,
Department of Mechanical Engineering,
KU Leuven, Belgium.

### Applications/Mentions of GHEtool

Aitmad, M. (2025). Techno-Economic Analysis of using Ground-Source Heat Exchangers in Pakistan (Master thesis).

Jahn, A. (2024). Softwarekonzept zur vereinfachten Wärmeplanung von Städten und Quartieren bei variabler Datenbasis (
Master thesis).

Blanke T., Pfeiffer F., Göttsche J., Döring B. (2024) Artificial neural networks use for the design of geothermal probe
fields. In Proceedings of BauSim Conference 2024:  10th Conference of IBPSA-Germany and Austria. Vienna (Austria), 23-26
September 2024. https://doi.org/10.26868/29761662.2024.12

Meertens, L. (2024). Reducing Capital Cost for Geothermal Heat Pump Systems Through Dynamic Borefield Sizing. _IEA HPT
Magazine 42_(2), https://doi.org/10.23697/9r3w-jm57.

Blanke, T., Born, H., Döring, B. et al. Model for dimensioning borehole heat exchanger applied to
mixed-integer-linear-problem (MILP) energy system optimization. _Geotherm Energy_ 12, 30 (
2024). https://doi.org/10.1186/s40517-024-00301-w.

Dion G., Pasquier, P., Perraudin, D. (2024). Sizing equation based on the outlet fluid temperature of closed-loop ground
heat exchangers. In _Proceedings of International Ground Source Heat Pump Association_. Montréal (Canada), 28-30 May

2024.

Peere, W. (2024). Are Rules of Thumb Misleading? The Complexity of Borefield Sizing and the Importance of Design
Software. _IEA HPT Magazine 42_(1), https://doi.org/10.23697/7nec-0g78.

Meertens, L. (2024). Invloed van dynamische korte-termijneffecten op de dimensionering van geothermische boorvelden.
Master thesis, Department of Mechanical Engineering, KU Lueven, Belgium.

Weynjes, J. (2023). Methode voor het dimensioneren van een geothermisch systeem met regeneratie binnen verschillende
ESCO-structuren. Master thesis, Department of Mechanical Engineering, KU Leuven, Belgium.

Hermans, L., Haesen, R., Uytterhoeven, A., Peere, W., Boydens, W., Helsen, L. (2023). Pre-design of collective
residential solar districts with seasonal thermal energy storage: Importance of level of detail. _Applied thermal
engineering_ 226, Art.No. 120203, 10.1016/j.applthermaleng.2023.120203

Cimmino, M., Cook., J. C. (2022). pygfunction 2.2 : New Features and Improvements in Accuracy and Computational
Efficiency. In _Proceedings of IGSHPA Research Track 2022_. Las Vegas (USA), 6-8 December

2022. https://doi.org/10.22488/okstate.22.000015.

Verleyen, L., Peere, W., Michiels, E., Boydens, W., Helsen, L. (2022). The beauty of reason and insight: a story about
30 years old borefield equations. _IEA HPT Magazine 40_(3), 36-39, https://doi.org/10.23697/6q4n-3223.

Peere, W., Boydens, W., Helsen, L. (2022). GHEtool: een open-sourcetool voor boorvelddimensionering. Presented at the
15e warmtepompsymposium: van uitdaging naar aanpak, Quadrivium, Heverlee, België.

Peere, W., Coninx, M., De Nies, J., Hermans, L., Boydens, W., Helsen, L. (2022). Cost-efficient Cooling of Buildings by
means of Borefields with Active and Passive Cooling. Presented at the 15e warmtepompsymposium: van uitdaging naar
aanpak, Quadrivium, Heverlee, België.

Peere, W. (2022). Technologieën voor de energietransitie. Presented at the Energietransitie in meergezinswoningen en
kantoorgebouwen: uitdagingen!, VUB Brussel Bruxelles - U Residence.

Sharifi., M. (2022). Early-Stage Integrated Design Methods for Hybrid GEOTABS Buildings. PhD thesis, Department of
Architecture and Urban Planning, Faculty of Engineering and Architecture, Ghent University.

Coninx, M., De Nies, J. (2022). Cost-efficient Cooling of Buildings by means of Borefields with Active and Passive
Cooling. Master thesis, Department of Mechanical Engineering, KU Leuven, Belgium.

Michiels, E. (2022). Dimensionering van meerdere gekoppelde boorvelden op basis van het type vraagprofiel en de
verbinding met de gebruikers. Master thesis, Department of Mechanical Engineering, KU Leuven, Belgium.

Vanpoucke, B. (2022). Optimale dimensionering van boorvelden door een variabel massadebiet. Master thesis, Department of
Mechanical Engineering, KU Leuven, Belgium.

Haesen R., Hermans L. (2021). Design and Assessment of Low-carbon Residential District Concepts with (Collective)
Seasonal Thermal Energy Storage. Master thesis, Departement of Mechanical Engineering, KU Leuven, Belgium.<|MERGE_RESOLUTION|>--- conflicted
+++ resolved
@@ -385,13 +385,11 @@
 
 ### Development of GHEtool
 
-<<<<<<< HEAD
+Peere, W. (2025). Three ways to design a hybrid geothermal heating and cooling system for an office building. In _Proceedings of Geo-Rin Conference_. Benasque (Spain), 2-6 June 2025.
+
 Blanke T., Pfeiffer F., Göttsche J., Döring B. (2024) Artificial neural networks use for the design of geothermal probe
 fields. In Proceedings of BauSim Conference 2024:  10th Conference of IBPSA-Germany and Austria. Vienna (Austria), 23-26
 September 2024. https://doi.org/10.26868/29761662.2024.12
-=======
-Peere, W. (2025). Three ways to design a hybrid geothermal heating and cooling system for an office building. In _Proceedings of Geo-Rin Conference_. Benasque (Spain), 2-6 June 2025.
->>>>>>> bc29da67
 
 Meertens, L., Peere, W., Helsen, L. (2024). Influence of short-term dynamic effects on geothermal borefield size. In
 _Proceedings of International Ground Source Heat Pump Association_. Montréal (Canada), 28-30 May 2024.
@@ -420,6 +418,8 @@
 
 ### Applications/Mentions of GHEtool
 
+Peere, W. (2025). Three ways to design a hybrid geothermal heating and cooling system for an office building. In _Proceedings of Geo-Rin Conference_. Benasque (Spain), 2-6 June 2025.
+
 Aitmad, M. (2025). Techno-Economic Analysis of using Ground-Source Heat Exchangers in Pakistan (Master thesis).
 
 Jahn, A. (2024). Softwarekonzept zur vereinfachten Wärmeplanung von Städten und Quartieren bei variabler Datenbasis (
