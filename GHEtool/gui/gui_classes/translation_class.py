from typing import List
class Translations:  # pragma: no cover
<<<<<<< HEAD
	__slots__ = ('icon', 'short_cut', 'scenarioString', 'label_Language', 'category_language', 'option_language', 'push_button_save_scenario', 'push_button_add_scenario', 'push_button_delete_scenario', 'push_button_start_multiple', 'push_button_cancel', 'page_aim', 'page_borefield', 'page_earth', 'page_borehole_resistance', 'page_thermal', 'page_result', 'page_options', 'page_settings', 'label_Status', 'label_File', 'label_Calculation', 'category_borehole', 'option_depth', 'option_spacing_width', 'option_spacing_length', 'option_conductivity', 'option_ground_temp', 'option_max_depth', 'option_min_spacing', 'option_max_spacing', 'option_max_width', 'option_max_length', 'option_heat_capacity', 'option_width', 'option_length', 'category_temperatures', 'option_min_temp', 'option_max_temp', 'option_temp_gradient', 'option_simu_period', 'option_constant_rb', 'label_next', 'label_previous', 'hint_depth', 'function_save_results', 'function_save_figure', 'X_Axis', 'Y_Axis', 'BaseCooling', 'BaseHeating', 'PeakCooling', 'PeakHeating', 'label_Import', 'checkBox_Import', 'hint_peak_heating', 'hint_peak_cooling', 'hint_load_heating', 'hint_load_cooling', 'label_UnitPeak', 'label_UnitLoad', 'hint_jan', 'hint_feb', 'hint_mar', 'hint_apr', 'hint_may', 'hint_jun', 'hint_jul', 'hint_aug', 'hint_sep', 'hint_oct', 'hint_nov', 'hint_dec', 'label_DataType', 'option_seperator_csv', 'option_filename', 'button_load_csv', 'option_decimal_csv', 'label_dataColumn', 'label_DataUnit', 'label_HeatingLoadLine', 'label_CoolingLoadLine', 'label_combined', 'label_TimeStep', 'label_DateLine', 'option_column', 'pushButton_calculate', 'ErrorMassage', 'UnableDataFormat', 'ChooseCSV', 'ChooseXLS', 'ChooseXLSX', 'no_file_selected', 'ValueError', 'ColumnError', 'choose_load', 'SaveFigure', 'SaveData', 'Save', 'label_WarningCustomBorefield', 'label_WarningDepth', 'checkBox_SizeBorefield', 'label_Size_B', 'label_Size_L', 'label_Size_W', 'label_New', 'label_Save', 'label_Open', 'label_Save_As', 'Calculation_Finished', 'tool_imported', 'tool_imported_start', 'label_new_scenario', 'new_name', 'label_okay', 'label_abort', 'no_backup_file', 'label_close', 'label_cancel', 'label_CancelTitle', 'label_LeaveScenarioText', 'label_LeaveScenario', 'label_StayScenario', 'X_Axis_Load', 'Y_Axis_Load_P', 'Y_Axis_Load_Q', 'menu_language', 'menu_settings', 'menu_calculation', 'menu_file', 'menu_scenario', 'action_start_multiple', 'action_new', 'action_save', 'action_open', 'action_update_scenario', 'action_add_scenario', 'action_delete_scenario', 'action_save_as', 'button_rename_scenario', 'button_rename_scenario', 'label_Language_Head', 'label_aim_question', 'category_select_file', 'label_Filename_2', 'category_th_demand', 'option_heating_column', 'option_cooling_column', 'option_single_column', 'option_unit_data', 'category_save_scenario', 'option_toggle_buttons', 'option_auto_saving', 'hint_saving', 'category_constant_rb', 'category_fluid_data', 'option_fluid_conductivity', 'option_fluid_mass_flow', 'option_fluid_density', 'option_fluid_capacity', 'option_fluid_viscosity', 'category_pipe_data', 'option_pipe_number', 'option_pipe_grout_conductivity', 'option_pipe_conductivity', 'option_pipe_outer_radius', 'option_pipe_inner_radius', 'option_pipe_borehole_radius', 'option_pipe_borehole_radius_2', 'option_pipe_distance', 'option_pipe_roughness', 'option_pipe_depth', 'label_ResOptimizeLoad1', 'label_ResOptimizeLoad2', 'label_ResOptimizeLoad3', 'label_ResOptimizeLoad4', 'label_CancelText', 'label_ResOptimizeLoad5', 'label_ResOptimizeLoad6', 'pushButton_start_single', 'not_calculated', 'NoSolution', 'aim_temp_profile', 'aim_req_depth', 'aim_size_length', 'aim_optimize', 'category_calculation', 'option_method_size_depth', 'option_method_size_length', 'option_method_temp_gradient', 'option_method_rb_calc', 'category_earth', 'cat_no_results', 'text_no_result', 'numerical_results', 'result_text_depth', 'result_Rb_calculated', 'result_Reynolds', 'results_ground_temperature', 'results_heating_load', 'results_heating_load_percentage', 'results_heating_ext', 'results_heating_peak', 'results_cooling_load', 'results_cooling_load_percentage', 'results_cooling_ext', 'results_cooling_peak', 'max_temp', 'min_temp', 'figure_temperature_profile', 'legend_figure_temperature_profile', 'hourly_figure_temperature_profile', 'figure_load_duration', 'legend_figure_load_duration', 'option_len_peak_heating', 'option_len_peak_cooling', 'option_temperature_profile_hourly', 'option_ground_temp_gradient', 'option_n_threads', 'option_number_circle_boreholes', 'option_borefield_radius', 'custom_borefield', 'option_seperator_borefield', 'borefield_file', 'import_borefield', 'option_decimal_borefield', 'category_demand_building_or_geo', 'geo_load', 'SCOP', 'SEER', 'results_heating_peak_geo', 'results_cooling_peak_geo', 'option_ground_temp_gradient', 'hint_press_load', 'cannot_load_new_version', 'languages')
	def __init__(self):
		self.languages: List[str] = ['English', 'German', 'Dutch', 'Italian', 'French', 'Spanish', 'Galician']
		self.icon: List[str] = ['Flag_English.svg', 'Flag_German.svg', 'Flag_Dutch.svg', 'Flag_Italian.svg', 'Flag_French.svg', 'Flag_Spain.svg', 'Flag_Galicia.svg']
		self.short_cut: List[str] = ['Ctrl+Alt+E', 'Ctrl+Alt+G', 'Ctrl+Alt+D', 'Ctrl+Alt+I', 'Ctrl+Alt+F', 'Ctrl+Alt+S', 'Ctrl+Alt+A']
		self.scenarioString: List[str] = ['Scenario', 'Szenario', 'Scenario', 'Scenario', 'Scénario', 'Escenario', 'Escenario']
		self.label_Language: List[str] = ['Language: ', 'Sprache: ', 'Taal: ', 'Languange: ', 'Languange: ', 'Idioma:', 'Lingua: ']
		self.category_language: List[str] = ['Language: ', 'Sprache: ', 'Taal: ', 'Languange: ', 'Languange: ', 'Idioma:', 'Lingua: ']
		self.option_language: List[str] = ['Language:,English,German,Dutch,Italian,French,Spanish,Galician', 'Sprache:,English,German,Dutch,Italian,French,Spanish,Galician', 'Taal:,English,German,Dutch,Italian,French,Spanish,Galician', 'Languange:,English,German,Dutch,Italian,French,Spanish,Galician', 'Languange:,English,German,Dutch,Italian,French,Spanish,Galician', 'Idioma:,English,German,Dutch,Italian,French,Spanish,Galician', 'Lingua:,English,German,Dutch,Italian,French,Spanish,Galician']
		self.push_button_save_scenario: List[str] = ['Update scenario', 'Szenario aktualisieren', 'Update scenario', 'Aggiorna scenario', 'Mettre à jour le scénario', 'Actualizar escenario', 'Actualizar escenario']
		self.push_button_add_scenario: List[str] = ['Add scenario', 'Szenario hinzufügen', 'Nieuw scenario', 'Aggiungi scenario', 'Ajouter un scénario', 'Añadir escenario', 'Engadir escenario']
		self.push_button_delete_scenario: List[str] = ['Delete scenario', 'Szenario löschen', 'Verwijder scenario', 'Cancella scenario', 'Supprimer un scénario', 'Borrar escenario', 'Eliminar escenario']
		self.push_button_start_multiple: List[str] = ['Calculate all scenarios', 'Berechne alle Szenarios', 'Bereken alle scenarios', 'Calculate all scenarios', 'Calculate all scenarios', 'Calculate all scenarios', 'Calculate all scenarios']
		self.push_button_cancel: List[str] = ['Exit', 'Verlassen', 'Sluit', 'Esci', 'Sortie', 'Salir', 'Saír']
		self.page_aim: List[str] = ['Aim,Aim of simulation', 'Ziel,Ziel der Simulation', 'Doel,Doel van de simulatie', 'Aim,Aim of simulation', 'Aim,Aim of simulation', 'Aim,Aim of simulation', 'Aim,Aim of simulation']
		self.page_borefield: List[str] = ['Borefield,Borefield', 'Bohrlochfeld,Bohrlochfeld', 'Boorveld,Boorveld', 'Foro,Foro', 'Forage,Forage', 'Pozo,Pozo', 'Pozo,Pozo']
		self.page_earth: List[str] = ['Earth,Earth', 'Erdreich,Erdreich', 'Grond,Grond', 'Terra,Terra', 'Terre,Terre', 'Terreno,Terreno', 'Chan,Chan']
		self.page_borehole_resistance: List[str] = ['Borehole @resistance,Equivalent borehole resistance', 'Bohrloch-@widerstand,Equivalänter Bohrlochwiderstand', 'Boorgat-@weerstand,Equivalente boorgatweerstand', 'Borehole@resistance,Equivalent borehole resistance', 'Borehole@resistance,Equivalent borehole resistance', 'Borehole@resistance,Equivalent borehole resistance', 'Borehole@resistance,Equivalent borehole resistance']
		self.page_thermal: List[str] = ['Thermal @demand,Thermal demands', 'Thermischer @Bedarf,Thermische Last', 'Thermische @vraag,Thermische vraag', 'Richieste @termiche,Richieste termiche', 'Demande @thermique,Demande thermique', 'Cargas @térmicas,Cargas térmicas', 'Cargas @térmicas,Cargas térmicas']
		self.page_result: List[str] = ['Results,Results', 'Ergebnisse,Ergebnisse', 'Resultaten,Resultaten', 'Risultati,Risultati', 'Résultats,Résultats', 'Resultados,Resultados', 'Resultados,Resultados']
		self.page_options: List[str] = ['Options,Options', 'Optionen,Optionen', 'Opties,Opties', 'Options,Options', 'Options,Options', 'Options,Options', 'Options,Options']
		self.page_settings: List[str] = ['Settings,Settings', 'Einstellungen,Einstellungen', 'Instellingen,Instellingen', 'Settings,Settings', 'Settings,Settings', 'Settings,Settings', 'Settings,Settings']
		self.label_Status: List[str] = ['Progress: ', 'Fortschritt: ', 'Vooruitgang: ', 'Progressi: ', 'Progrès: ', 'Progreso: ', 'Progreso: ']
		self.label_File: List[str] = ['File', 'Datei', 'Bestand', 'File', 'File', 'File', 'File']
		self.label_Calculation: List[str] = ['Calculation', 'Berechnung', 'Berekening', 'Calculation', 'Calculation', 'Calculation', 'Calculation']
		self.category_borehole: List[str] = ['Borefield properties', 'Bohrlochfeldeigenschaften', 'Eigenschappen van boorveld', 'Proprietà del foro e della terra', 'Propriétés du trou de sonde et de la terre', 'Propiedades del pozo y terreno', 'Propiedades do pozo e do chan']
		self.option_depth: List[str] = ['Borehole depth [m]: ', 'Bohrlochtiefe [m]: ', 'Boorgatdiepte [m]: ', 'Profondità foro [m]: ', 'Profondeur du forage [m]: ', 'Profundidad del pozo [m]: ', 'Profundidade do pozo [m]: ']
		self.option_spacing_width: List[str] = ['Borehole spacing width [m]: ', 'Bohrlochabstand Breitenrichtung [m]: ', 'Boorgatspatiëring Breedte [m]: ', 'Spaziatura del foro [m]: ', 'Espacement des trous de forage [m]: ', 'Espaciado entre pozos [m]: ', 'Espazamento entre pozos [m]:']
		self.option_spacing_length: List[str] = ['Borehole spacing length [m]: ', 'Bohrlochabstand Längenrichtung [m]: ', 'Boorgatspatiëring lengte [m]: ', 'Spaziatura del foro [m]: ', 'Espacement des trous de forage [m]: ', 'Espaciado entre pozos [m]: ', 'Espazamento entre pozos [m]:']
		self.option_conductivity: List[str] = ['Conductivity of the soil [W/mK]: ', 'Wärmeleitfähigkeit des Erdreiches [W/mK]: ', 'Conductiviteit van de bodem [W/mK]: ', 'Conducibilità del terreno [W/mK]: ', 'Conductivité du sol [W/mK]: ', 'Conductividad del suelo [W/mK]: ', 'Conductividade do chan [W/mK]: ']
		self.option_ground_temp: List[str] = ['Ground temperature at infinity [°C]: ', 'Erdreichtemperatur in der Unendlichkeit [°C]: ', 'Grondtemperatuur op oneindig [°C]: ', "Temperatura del terreno all'infinito [°C]: ", "Température du sol à l'infini [°C]: ", 'Temperatura del suelo en el infinito [°C]: ', 'Temperatura do chan no infinito [°C]: ']
		self.option_max_depth: List[str] = ['Maximal borehole depth [m]: ', 'Maximale Bohrlochtiefe [m]: ', 'Maximale boorvelddiepte[m]: ', 'Maximal borehole depth [m]: ', 'Maximal borehole depth [m]: ', 'Maximal borehole depth [m]: ', 'Maximal borehole depth [m]: ']
		self.option_min_spacing: List[str] = ['Minimal borehole spacing [m]: ', 'Minimaler Bohrlochabstand [m]: ', 'Minimale boorgatspatiëring [m]: ', 'Minimal borehole spacing [m]: ', 'Minimal borehole spacing [m]: ', 'Minimal borehole spacing [m]: ', 'Minimal borehole spacing [m]: ']
		self.option_max_spacing: List[str] = ['Maximal borehole spacing [m]: ', 'Maximaler Bohrlochabstand [m]: ', 'Maximale boorgatspatiëring [m]: ', 'Maximal borehole spacing [m]: ', 'Maximal borehole spacing [m]: ', 'Maximal borehole spacing [m]: ', 'Maximal borehole spacing [m]: ']
		self.option_max_width: List[str] = ['Maximal width of rectangular field [m]: ', 'Maximale Breite des rechteckigen Feldes [m]: ', 'Maximale breedte van het rechthoekig boorveld [m]: ', 'Maximal width of rectangular field [m]: ', 'Maximal width of rectangular field [m]: ', 'Maximal width of rectangular field [m]: ', 'Maximal width of rectangular field [m]: ']
		self.option_max_length: List[str] = ['Maximal length of rectangular field [m]: ', 'Maximale Länge des rechteckigen Feldes [m]: ', 'Maximale lengte van het rechthoekig boorveld [m]: ', 'Maximal length of rectangular field [m]: ', 'Maximal length of rectangular field [m]: ', 'Maximal length of rectangular field [m]: ', 'Maximal length of rectangular field [m]: ']
		self.option_heat_capacity: List[str] = ['Ground volumetric heat capacity [kJ / m³ K]:', 'Spezifische Wärmekapazität des Erdreiches [kJ / m³ K]:', 'Volumetrische warmtecapaciteit van de grond [kJ / m³ K]:', 'Ground volumetric heat capacity [kJ / m³ K]:', 'Ground volumetric heat capacity [kJ / m³ K]:', 'Ground volumetric heat capacity [kJ / m³ K]:', 'Ground volumetric heat capacity [kJ / m³ K]:']
		self.option_width: List[str] = ['Width of rectangular field [#]: ', 'Breite des rechteckigen Feldes [#]: ', 'Breedte van het rechthoekige veld [#]: ', 'Larghezza del campo rettangolare [#]: ', 'Largeur du champ rectangulaire [#]: ', 'Ancho del campo rectangular [#]: ', 'Ancho do campo rectangular [#]: ']
		self.option_length: List[str] = ['Length of rectangular field [#]: ', 'Länge des rechteckigen Feldes [#]: ', 'Lengte van het rechthoekige veld [#]: ', 'Lunghezza del campo rettangolare [#]: ', 'Longueur du champ rectangulaire [#]: ', 'Longitud del campo rectangular [#]: ', 'Lonxitude do campo rectangular [#]: ']
		self.category_temperatures: List[str] = ['Temperature constraints and simulation period', 'Temperaturgrenzwerte und Simulationszeit', 'Temperatuursgrenzen en simulatieperiode', 'Vincoli di temperatura e periodo di simulazione', 'Contraintes de température et période de simulation', 'Restricciones de temperatura y período de simulación', 'Restriccións de temperatura e período de simulación']
		self.option_min_temp: List[str] = ['Minimal temperature [°C]: ', 'Minimaltemperatur [°C]: ', 'Minimale temperatuur [°C]: ', 'Temperatura minima [°C]: ', 'Température minimale [°C]: ', 'Temperatura mínima [°C]: ', 'Temperatura mínima[°C]: ']
		self.option_max_temp: List[str] = ['Maximal temperature [°C]: ', 'Maximaltemperatur [°C]: ', 'Maximale temperatuur [°C]: ', 'Temperatura massima [°C]: ', 'Température maximale [°C]: ', 'Temperatura máxima [°C]: ', 'Temperatura máxima [°C]: ']
		self.option_temp_gradient: List[str] = ['Temperature gradient [K/100m]: ', 'Temperaturgradient [K/100m]: ', 'Temperatuursgradiënt [K/100m]: ', 'Temperature gradient [K/100m]: ', 'Temperature gradient [K/100m]: ', 'Temperature gradient [K/100m]: ', 'Temperature gradient [K/100m]: ']
		self.option_simu_period: List[str] = ['Simulation period [yrs]: ', 'Simulationszeit [Jahre]: ', 'Simulatieperiode [jaar]: ', 'Periodo di simulazione [anni]: ', 'Période de simulation [années]: ', 'Período de simulación [años]: ', 'Período de simulación [anos]: ']
		self.option_constant_rb: List[str] = ['Equivalent borehole resistance (e.g. from TRT) [mK/W]: ', 'Äquivalenter Bohrlochwiderstand [mK/W]: ', 'Equivalente boorgatweerstand [mK/W]: ', 'Resistenza equivalente del foro [mK/W]: ', 'Résistance équivalente du trou de forage [mK/W]: ', 'Resistencia del pozo equivalente [mK/W]: ', 'Resistencia do pozo equivalente [mK/W]:']
		self.label_next: List[str] = ['next', 'nächstes', 'volgende', 'successivo', 'suivant', 'siguiente', 'seguinte']
		self.label_previous: List[str] = ['previous', 'vorheriges', 'vorige', 'precedente', 'précédente', 'anterior', 'anterior']
		self.hint_depth: List[str] = ['Borehole depth: ', 'Bohrlochtiefe: ', 'Boorgatdiepte: ', 'Profondità del foro:  ', 'Profondeur du trou de sonde: ', 'Profundidad del pozo: ', 'Profundidade do pozo: ']
		self.function_save_results: List[str] = ['Save results', 'Ergebnisse speichern', 'Bewaar resultaten', 'Salva i risultati', 'Enregistrer les résultats', 'Guardar resultados', 'Gardar resultados']
		self.function_save_figure: List[str] = ['Save figure', 'Abbildung speichern', 'Bewaar figuren', 'Salva figura', 'Sauvegarder la figure', 'Guardar figura', 'Gardar figura']
		self.X_Axis: List[str] = ['Time [year]', 'Zeit [Jahr]', 'Tijd [jaar]', 'Tempo [anno]', 'Heure [année]', 'Tiempo [año]', 'Tempo [ano]']
		self.Y_Axis: List[str] = ['Temperature [°C]', 'Temperatur [°C]', 'Temperatuur [°C]', 'Temperatura [°C]', 'Température [°C]', 'Temperatura [°C]', 'Temperatura [°C]']
		self.BaseCooling: List[str] = ['base cooling', 'Grundkühlung', 'Basisbelasting koeling', 'Base raffreddamento', 'Base de refroidissement', 'Base de refrigeración', 'Base de refrixeración']
		self.BaseHeating: List[str] = ['base heating', 'Grundheizung', 'Basisbelasting verwarming', 'Base riscaldamento', 'Chauffage de base', 'Base de calefacción', 'Base de calefacción']
		self.PeakCooling: List[str] = ['peak cooling', 'Kühlspitzen', 'Piekkoeling', 'Picco raffreddamento', 'Refroidissement maximal', 'Pico de refrigeración', 'Pico de refrixeración']
		self.PeakHeating: List[str] = ['peak heating', 'Heizspitzen', 'Piekverwarming', 'Picco di riscaldamento', 'Pic de chauffage', 'Pico de calefacción', 'Pico de calefacción']
		self.label_Import: List[str] = ['Import', 'Importieren', 'Importeer', 'Importazione', 'Importation', 'Importar', 'Importar']
		self.checkBox_Import: List[str] = ['Import Demands?', 'Lasten importieren?', 'Importeer vraag?', 'Richieste di @importazione?', "Demande d'importation?", 'Importar cargas?', 'Importar cargas?']
		self.hint_peak_heating: List[str] = ['Heating peak', 'Heizspitzen', 'Verwarmingspiek', 'Picco di riscaldamento', 'Pic de chauffage', 'Pico de calefacción', 'Pico de calefacción']
		self.hint_peak_cooling: List[str] = ['Cooling peak', 'Kühlspitzen', 'Koelpiek', 'Picco di raffreddamento', 'Pic de refroidissement', 'Pico de refrigeración', 'Pico de refrixeración']
		self.hint_load_heating: List[str] = ['Heating load', 'Heizlast', 'Verwarmingslast', 'Carico di riscaldamento', 'Charge de chauffage', 'Carga de calefacción', 'Carga de calefacción']
		self.hint_load_cooling: List[str] = ['Cooling load', 'Kühllast', 'Koellast', 'Carico di raffreddamento', 'Charge de refroidissement', 'Carga de refrigeración', 'Carga de refrixeración']
		self.label_UnitPeak: List[str] = ['Peak unit: ', 'Einheit Spitze: ', 'Eenheid piek: ', 'Unità di picco: ', 'Unité de pointe: ', 'Unidad de pico: ', 'Unidade de pico: ']
		self.label_UnitLoad: List[str] = ['Load unit: ', 'Einheit Last: ', 'Eenheid belasting: ', 'Unità di carico: ', 'Unité de charge: ', 'Unidad de carga: ', 'Unidade de carga: ']
		self.hint_jan: List[str] = ['January', 'Januar', 'Januari', 'Gennaio', 'Janvier', 'Enero', 'Xaneiro']
		self.hint_feb: List[str] = ['February', 'Februar', 'Februari', 'Febbraio', 'Février', 'Febrero', 'Febreiro']
		self.hint_mar: List[str] = ['March', 'März', 'Maart', 'Marzo', 'Mars', 'Marzo', 'Marzo']
		self.hint_apr: List[str] = ['April', 'April', 'April', 'Aprile', 'Avril', 'Abril', 'Abril']
		self.hint_may: List[str] = ['May', 'Mai', 'Mei', 'Maggio', 'Mai', 'Mayo', 'Maio']
		self.hint_jun: List[str] = ['June', 'Juni', 'Juni', 'Giugno', 'Juin', 'Junio', 'Xuño']
		self.hint_jul: List[str] = ['July', 'Juli', 'Juli', 'Luglio', 'Juillet', 'Julio', 'Xullo']
		self.hint_aug: List[str] = ['August', 'August', 'Augustus', 'Agosto', 'Août', 'Agosto', 'Agosto']
		self.hint_sep: List[str] = ['September', 'September', 'September', 'Settembre', 'Septembre', 'Septiembre', 'Setembro']
		self.hint_oct: List[str] = ['October', 'Oktober', 'Oktober', 'Ottobre', 'Octobre', 'Octubre', 'Outubro']
		self.hint_nov: List[str] = ['November', 'November', 'November', 'Novembre', 'Novembre', 'Noviembre', 'Novembro']
		self.hint_dec: List[str] = ['December', 'Dezember', 'December', 'Dicembre', 'Décembre', 'Diciembre', 'Decembro']
		self.label_DataType: List[str] = ['File type: ', 'Dateityp: ', 'Bestandstype: ', 'Tipo di fileImport: ', 'Type de fichier: ', 'Tipo de archivo: ', 'Tipo de ficheiro: ']
		self.option_seperator_csv: List[str] = ["Seperator in CSV-file:,Semicolon ';',Comma '++'", "Trenner in der CSV-Datei:,Semikolon ';',Komma '++'", "Scheidingsteken in CSV-file:,Puntkomma ';',Komma '++'", "Seperator in CSV-file:,Semicolon ';',Comma '++'", "Seperator in CSV-file:,Semicolon ';',Comma '++'", "Seperator in CSV-file:,Semicolon ';',Comma '++'", "Seperator in CSV-file:,Semicolon ';',Comma '++'"]
		self.option_filename: List[str] = ['Filename: ', 'Dateiname: ', 'Bestandsnaam: ', 'Nome fileImport: ', 'Nom de fichier: ', 'Nombre de archivo: ', 'Nome de ficheiro: ']
		self.button_load_csv: List[str] = ['Load', 'Laden', 'Laad', 'Caricare', 'Chargement', 'Cargar', 'Cargar']
		self.option_decimal_csv: List[str] = ["Decimal sign in CSV-file:,Point '.',Comma '++'", "Dezimalzeichen in CSV-Datei:,Punkt '.',Komma '++'", "Decimaalteken in de CSV-file:,Punt '.',Komma '++'", "Decimal sign in CSV-file:,Point '.',Comma '++'", "Decimal sign in CSV-file:,Point '.',Comma '++'", "Decimal sign in CSV-file:,Point '.',Comma '++'", "Decimal sign in CSV-file:,Point '.',Comma '++'"]
		self.label_dataColumn: List[str] = ['Thermal demands: ', 'Thermische Lasten: ', 'Thermische vraag: ', 'Richieste termiche: ', 'Demande thermique: ', 'Cargas térmicas: ', 'Cargas térmicas: ']
		self.label_DataUnit: List[str] = ['Unit data: ', 'Dateneinheit: ', 'Eenheid data: ', "Dati @dell'unità:  ", "Données de l'unité: ", 'Datos de unidad: ', 'Datos de unidade: ']
		self.label_HeatingLoadLine: List[str] = ['Heating load line: ', 'Heizlastspalte: ', 'Belastingslijn verwarming: ', 'Linea di carico di riscaldamento: ', 'Ligne de charge de chauffage: ', 'Línea de carga de calefacción: ', 'Liña de carga de calefacción: ']
		self.label_CoolingLoadLine: List[str] = ['Cooling load line: ', 'Kühllastspalte: ', 'Belastingslijn koeling: ', 'Linea del carico di raffreddamento: ', 'Ligne de charge de refroidissement: ', 'Línea de carga de refrigeración: ', 'Liña de carga de refrixeración: ']
		self.label_combined: List[str] = ['Load line: ', 'Load line: ', 'Belastingslijn: ', 'Linea di carico: ', 'Ligne de charge: ', 'Línea de carga: ', 'Liña de carga: ']
		self.label_TimeStep: List[str] = ['Time step: ', 'Zeitschritt: ', 'Tijdsstap: ', 'Passo temporale: ', 'Pas de temps: ', 'Paso temporal: ', 'Paso temporal: ']
		self.label_DateLine: List[str] = ['Date line: ', 'Datumsspalte: ', 'Datumlijn: ', 'Linea della data: ', 'Ligne de date: ', 'Línea de fecha: ', 'Liña de data: ']
		self.option_column: List[str] = ['Thermal demand in one or two columns?:,1 column,2 columns', 'Thermischer Bedarf einer oder zwei Spalten?:,1 Spalte,2 Spalten', 'Thermische vraag in één of twee kolommen?:,1 kolom,2 kolommen', 'Thermal demand in one or two columns?:,1 colonna,2 colonne', 'Thermal demand in one or two columns?;,1 colonne,2 colonnes', 'Thermal demand in one or two columns?:,1 columna,2 columnas', 'Thermal demand in one or two columns?:,1 columna,2 columnas']
		self.pushButton_calculate: List[str] = ['Calculate', 'Berechne', 'Bereken', 'Calcola', 'Calculer', 'Calcular', 'Calcular']
		self.ErrorMassage: List[str] = ['Error!', 'Fehler!', 'Error!', 'Errore!', 'Erreur!', 'Error!', 'Erro!']
		self.UnableDataFormat: List[str] = ['Unable to open selected data format!', 'Das ausgewählte Datenformat kann nicht geöffnet werden!', 'Het is niet mogelijk het geselecteerde dataformaat te openen!', 'Impossibile aprire il formato dati selezionato!', "Impossible d'ouvrir le format de données sélectionné!", 'No se puede abrir el formato de datos seleccionado!', 'Non se pode abrir o formato de datos escollido!']
		self.ChooseCSV: List[str] = ['Choose csv to load data fileImport', 'Wählen Sie csv zum Laden einer Datendatei', 'Selecteer csv', 'Scegli csv per caricare il fileImport dei dati', 'Choisissez csv pour charger le fichier de données.', 'Elija csv para cargar el archivo de datos', 'Escolla csv para cargar o ficheiro de datos']
		self.ChooseXLS: List[str] = ['Choose xlsx to load data fileImport', 'Wählen Sie xlsx zum Laden einer Datendatei', 'Selecteer xlsx', 'Scegli xlsx per caricare il fileImport di dati', 'Choisissez xlsx pour charger le fichier de données', 'Elija xlsx para cargar el archivo de datos', 'Escolla xlsx para cargar o ficheiro de datos']
		self.ChooseXLSX: List[str] = ['Choose xls to load data fileImport', 'Wählen Sie xls zum Laden einer Datendatei', 'Selecteer xls', 'Scegli xls per caricare il fileImport di dati', 'Choisissez xls pour charger le fichier de données', 'Elija xls para cargar el archivo de datos', 'Escolla xls para cargar o ficheiro de datos']
		self.no_file_selected: List[str] = ['No file selected.', 'Keine Datei ausgewählt.', 'Geen bestand geselecteerd.', 'Nessun il file selezionato.', 'Aucun fichier sélectionné.', 'No se ha seleccionado ningún archivo.', 'Non se escolleu ningún ficheiro.']
		self.ValueError: List[str] = ['Value error: check selected columns', 'Wertefehler: ausgewählte Spalten prüfen', 'Waarde-error: controleer geselecteerde kolommen', 'Errore di valore: controlla le colonne selezionate', 'Erreur de valeur : vérifiez les colonnes sélectionnées', 'Error de valor: compruebe las columnas seleccionadas', 'Erro de valor: comprobe as columnas escollidas']
		self.ColumnError: List[str] = ['Wrong column: check selected columns', 'Falsche Spalte: ausgewählte Spalten prüfen', 'Foute kolom: controleer geselecteerde kolommen', 'Colonna errata: controlla le colonne selezionate', 'Colonne incorrecte : vérifiez les colonnes sélectionnées', 'Columna incorrecta: compruebe las columnas seleccionadas', 'Columna incorrecta: comprobe as columnas escollidas']
		self.choose_load: List[str] = ['Choose *.GHEtool to load scenarios', 'Wählen Sie *.GHEtool zum Laden von Szenarien', 'Kies *.GHEtool bestand', 'Scegliere *.GHEtool per caricare gli scenari', 'Choisir *.GHEtool pour charger les scénarios', 'Elija *.GHEtool para cargar escenarios', 'Escolla *.GHEtool para cargar escenarios']
		self.SaveFigure: List[str] = ['Choose png location to save figure', 'Wählen Sie einen png-Speicherort für die Abbildung', 'Kies gewenste png locatie', 'Scegli il percorso png per salvare la figura', "Choisissez l'emplacement png pour enregistrer la figure", 'Elija la localización del png para guardar figura', 'Escolla a localización do png para gardar figura']
		self.SaveData: List[str] = ['Choose csv location to save results', 'Wählen Sie einen csv-Speicherort zum Speichern der Ergebnisse', 'Kies gewenste csv locatie', 'Scegli il percorso csv per salvare i risultati', "Choisissez l'emplacement csv pour enregistrer les résultats", 'Elija la localización del csv para guardar resultados', 'Escolla a localización do csv para gardar resultados']
		self.Save: List[str] = ['Choose *.GHEtool location to save scenarios', 'Wählen Sie den *.GHEtool-Speicherort zum Speichern von Szenarien', 'Kies gewenste *.GHEtool locatie', 'Scegli il percorso *.GHEtool per salvare gli scenari', 'Choisissez un emplacement *.GHEtool pour enregistrer les scénarios', 'Elija la localización del *.GHEtool para guardar escenarios', 'Escolla a localización do *.GHEtool para gardar escenarios']
		self.label_WarningCustomBorefield: List[str] = ['With the selected values a customized bore field will be calculated. This will dramatically increase the calculation time.', 'Mit den gewählten Werten wird ein individuelles Borefeld berechnet. Dadurch wird die Berechnungszeit drastisch erhöht.', 'Met de geselecteerde waarden moet een aangepast boorveld worden berekend.Dit zal de berekentijd drastisch doen toenemen.', 'With the selected values a customized bore field will be calculated. This will dramatically increase the calculation time.', 'With the selected values a customized bore field will be calculated. This will dramatically increase the calculation time.', 'Un campo de captación será calculado con los valores seleccionados. El tiempo de computación aumentará drásticamente.', 'Calcularase un campo de captación cos valores escollidos. O tempo de cálculo aumentará drásticamente.']
		self.label_WarningDepth: List[str] = ['The calculated size is below the suggested minimum of 50 m. The calculation may be incorrect.', 'Die berechnete Größe liegt unter dem empfohlenen Minimum von 50 m. Die Berechnung ist möglicherweise fehlerhaft.', 'De berekende diepte is lager dan het voorgestelde minimum van 50m.De berekening kan inaccuraat zijn.', 'The calculated size is below the suggested minimum of 50 m. The calculation may be incorrect.', 'The calculated size is below the suggested minimum of 50 m. The calculation may be incorrect.', 'El tamaño calculado se encuentra por debajo del mínimo sugerido de 15 m. El dimensionado puede no ser correcto.', 'O tamaño calculado está por debaixo do mínimo suxerido de 15 m. O dimensionado pode non ser o correcto.']
		self.checkBox_SizeBorefield: List[str] = ['Size borefield by length and width', 'Dimensionierung des Bohrlochfeldes nach Länge und Breite', 'Dimensioneer boorveld met breedte en lengte', 'Size borefield by length and width', 'Size borefield by length and width', 'Size borefield by length and width', 'Size borefield by length and width']
		self.label_Size_B: List[str] = ['Borehole spacing: ', 'Bohrlochabstand: ', 'Boorgatspatiëring: ', 'Borehole spacing: ', 'Borehole spacing: ', 'Borehole spacing: ', 'Borehole spacing: ']
		self.label_Size_L: List[str] = ['Length of rectangular field: ', 'Länge des rechteckigen Feldes: ', 'Lengte van het rechthoekig veld: ', 'Length of rectangular field: ', 'Length of rectangular field: ', 'Length of rectangular field: ', 'Length of rectangular field: ']
		self.label_Size_W: List[str] = ['Width of rectangular field: ', 'Breite des rechteckigen Feldes: ', 'Breedte van het rechthoekig veld: ', 'Width of rectangular field: ', 'Width of rectangular field: ', 'Width of rectangular field: ', 'Width of rectangular field: ']
		self.label_New: List[str] = ['New Project', 'Neues Projekt', 'Nieuw project', 'New Project', 'New Project', 'New Project', 'New Project']
		self.label_Save: List[str] = ['Save Project', 'Speichere Projekt', 'Bewaar project', 'Save Project', 'Save Project', 'Save Project', 'Save Project']
		self.label_Open: List[str] = ['Open Project', 'Öffne Projekt', 'Open project', 'Open Project', 'Open Project', 'Open Project', 'Open Project']
		self.label_Save_As: List[str] = ['Save as', 'Speichere Projekt unter ...', 'Sla op als', 'Save as', 'Save as', 'Save as', 'Save as']
		self.Calculation_Finished: List[str] = ['Calculation finished', 'Berechnung fertiggestellt', 'Berekening beëindigd', 'Calculation finished', 'Calculation finished', 'Calculation finished', 'Calculation finished']
		self.tool_imported: List[str] = ['GHEtool imported', 'GHEtool importiert', 'GHEtool geïmporteerd', 'GHEtool imported', 'GHEtool imported', 'GHEtool imported', 'GHEtool imported']
		self.tool_imported_start: List[str] = ['Start importing GHEtool', 'Starte GHEtool zu importieren', 'Start importering GHEtool', 'Start importing GHEtool', 'Start importing GHEtool', 'Start importing GHEtool', 'Start importing GHEtool']
		self.label_new_scenario: List[str] = ['Enter new scenario name', 'Neuer Name für das Szenario', 'Nieuwe naam scenario', 'Enter new scenario name', 'Enter new scenario name', 'Enter new scenario name', 'Enter new scenario name']
		self.new_name: List[str] = ['New name for ', 'Neuer Name für ', 'Nieuwe naam voor ', 'New name for ', 'New name for ', 'New name for ', 'New name for ']
		self.label_okay: List[str] = ['Okay ', 'Okay ', 'Oke ', 'Okay ', 'Okay ', 'Okay ', 'Okay ']
		self.label_abort: List[str] = ['Abort ', 'Abbruch ', 'Geannuleerd ', 'Abort ', 'Abort ', 'Abort ', 'Abort ']
		self.no_backup_file: List[str] = ['no backup fileImport', 'Keine Sicherungsdatei gefunden', 'geen backup fileImport', 'no backup fileImport', 'no backup fileImport', 'no backup fileImport', 'no backup fileImport']
		self.label_close: List[str] = ['Close', 'Schließen', 'Sluit', 'Close', 'Close', 'Close', 'Close']
		self.label_cancel: List[str] = ['Cancel', 'Abbrechen', 'Annuleer', 'Cancel', 'Cancel', 'Cancel', 'Cancel']
		self.label_CancelTitle: List[str] = ['Warning', 'Warnung', 'Waarschuwing', 'Warning', 'Warning', 'Warning', 'Warning']
		self.label_LeaveScenarioText: List[str] = ['Are you sure you want to leave scenario? Any unsaved work will be lost.', 'Bist du sicher das Szenario zu verlasen? Alle ungesicherten Änderungen gehen sonst verloren.', 'Bent u zeker dat u het scenario wilt verlaten?Onopgeslagen werk kan verloren gaan.', 'Are you sure you want to leave scenario? Any unsaved work will be lost.', 'Are you sure you want to leave scenario? Any unsaved work will be lost.', 'Are you sure you want to leave scenario? Any unsaved work will be lost.', 'Are you sure you want to leave scenario? Any unsaved work will be lost.']
		self.label_LeaveScenario: List[str] = ['Leave scenario', 'Szenario verlassen', 'Verlaat scenario', 'Leave scenario', 'Leave scenario', 'Leave scenario', 'Leave scenario']
		self.label_StayScenario: List[str] = ['Stay by scenario', 'Beim Szenario bleiben', 'Blijf bij scenario', 'Stay by scenario', 'Stay by scenario', 'Stay by scenario', 'Stay by scenario']
		self.X_Axis_Load: List[str] = ['Month of year', 'Monat des Jahres', 'Maand van het jaar', 'Month of year', 'Month of year', 'Month of year', 'Month of year']
		self.Y_Axis_Load_P: List[str] = ['Remaining peak thermal power [kW]', 'Übriggebliebene Spitzenleistung [kW]', 'Overblijvende piek [kW]', 'Remaining peak thermal power [kW]', 'Remaining peak thermal power [kW]', 'Remaining peak thermal power [kW]', 'Remaining peak thermal power [kW]']
		self.Y_Axis_Load_Q: List[str] = ['Remaining thermal energy [kWh]', 'Übriggebliebene thermische Last [kWh]', 'Overblijvende thermische energie [kWh]', 'Remaining thermal energy [kWh]', 'Remaining thermal energy [kWh]', 'Remaining thermal energy [kWh]', 'Remaining thermal energy [kWh]']
		self.menu_language: List[str] = ['Language', 'Sprache', 'Taal', 'Languange', 'Languange', 'Idiom', 'Lingua']
		self.menu_settings: List[str] = ['Settings', 'Einstellungen', 'Instellingen', 'Settings', 'Settings', 'Settings', 'Settings']
		self.menu_calculation: List[str] = ['Calculation', 'Berechnung', 'Berekening', 'Calculation', 'Calculation', 'Calculation', 'Calculation']
		self.menu_file: List[str] = ['File', 'Datei', 'Bestand', 'File', 'File', 'File', 'File']
		self.menu_scenario: List[str] = ['Scenario', 'Szenario', 'Scenario', 'Scenario', 'Scénario', 'Escenario', 'Escenario']
		self.action_start_multiple: List[str] = ['Calculate all scenarios', 'Berechne alle Szenarios', 'Bereken alle scenarios', 'Calculate all scenarios', 'Calculate all scenarios', 'Calculate all scenarios', 'Calculate all scenarios']
		self.action_new: List[str] = ['New Project', 'Neues Projekt', 'Nieuw project', 'New Project', 'New Project', 'New Project', 'New Project']
		self.action_save: List[str] = ['Save Project', 'Speichere Projekt', 'Bewaar project', 'Save Project', 'Save Project', 'Save Project', 'Save Project']
		self.action_open: List[str] = ['Open Project', 'Öffne Projekt', 'Open project', 'Open Project', 'Open Project', 'Open Project', 'Open Project']
		self.action_update_scenario: List[str] = ['Update scenario', 'Szenario aktualisieren', 'Update scenario', 'Aggiorna scenario', 'Mettre à jour le scénario', 'Actualizar escenario', 'Actualizar escenario']
		self.action_add_scenario: List[str] = ['Add scenario', 'Szenario hinzufügen', 'Nieuw scenario', 'Aggiungi scenario', 'Ajouter un scénario', 'Añadir escenario', 'Engadir escenario']
		self.action_delete_scenario: List[str] = ['Delete scenario', 'Szenario löschen', 'Verwijder scenario', 'Cancella scenario', 'Supprimer un scénario', 'Borrar escenario', 'Eliminar escenario']
		self.action_save_as: List[str] = ['Save as', 'Speichere Projekt unter ...', 'Sla op als', 'Save as', 'Save as', 'Save as', 'Save as']
		self.button_rename_scenario: List[str] = ['Rename scenario', 'Szenario umbenennen', 'Hernoem scenario', 'Rename scenario', 'Rename scenario', 'Rename scenario', 'Rename scenario']
		self.button_rename_scenario: List[str] = ['Rename scenario', 'Szenario umbenennen', 'Hernoem scenario', 'Rename scenario', 'Rename scenario', 'Rename scenario', 'Rename scenario']
		self.label_Language_Head: List[str] = ['Language', 'Sprache', 'Taal', 'Languange', 'Languange', 'Idiom', 'Lingua']
		self.label_aim_question: List[str] = ['What is the purpose of the simulation?', 'Was ist das Ziel der Simulation?', 'Wat is het doel van de berekening?', 'What is the purpose of the simulation?', 'What is the purpose of the simulation?', 'What is the purpose of the simulation?', 'What is the purpose of the simulation?']
		self.category_select_file: List[str] = ['Select data file', 'Wähle Datendatei', 'Selecteer data fileImport', 'Select data file', 'Select data file', 'Select data file', 'Select data file']
		self.label_Filename_2: List[str] = ['Filename: ', 'Dateiname: ', 'Bestandsnaam: ', 'Nome fileImport: ', 'Nom de fichier: ', 'Nombre de archivo: ', 'Nome de ficheiro: ']
		self.category_th_demand: List[str] = ['Thermal demands', 'Thermische Lasten', 'Thermische vraag', 'Richieste termiche', 'Demande thermique', 'Cargas térmicas', 'Cargas térmicas']
		self.option_heating_column: List[str] = ['Heating load line: ', 'Heizlastspalte: ', 'Belastingslijn verwarming: ', 'Linea di carico di riscaldamento: ', 'Ligne de charge de chauffage: ', 'Línea de carga de calefacción: ', 'Liña de carga de calefacción: ']
		self.option_cooling_column: List[str] = ['Cooling load line: ', 'Kühllastspalte: ', 'Belastingslijn koeling: ', 'Linea del carico di raffreddamento: ', 'Ligne de charge de refroidissement: ', 'Línea de carga de refrigeración: ', 'Liña de carga de refrixeración: ']
		self.option_single_column: List[str] = ['Load line: ', 'Lastspalte: ', 'Belastingslijn: ', 'Linea di carico: ', 'Ligne de charge: ', 'Línea de carga: ', 'Liña de carga: ']
		self.option_unit_data: List[str] = ['Unit data: ', 'Dateneinheit: ', 'Eenheid data: ', "Dati @dell'unità:  ", "Données de l'unité: ", 'Datos de unidad: ', 'Datos de unidade: ']
		self.category_save_scenario: List[str] = ['Scenario settings', 'Szenarioeinstellungen', 'Instellingen opslaan scenario', 'Scenario saving settings', 'Scenario saving settings', 'Scenario saving settings', 'Scenario saving settings']
		self.option_toggle_buttons: List[str] = ['Use toggle buttons?:, no , yes ', 'Umschalterbutton?:, Nein , Ja ', 'Toggle-gedrag?:, nee , ja', 'Toggle buttons?:, no , yes ', 'Toggle buttons?:, no , yes ', 'Toggle buttons?:, no , yes ', 'Toggle buttons?:, no , yes']
		self.option_auto_saving: List[str] = ['Use automatic saving?, no , yes ', 'Automatisches speichern nutzen?, Nein, Ja ', 'Automatisch opslaan, nee , ja ', 'Automatic saving, no , yes ', 'Automatic saving, no , yes ', 'Automatic saving, no , yes ', 'Automatic saving, no , yes']
		self.hint_saving: List[str] = ['If Auto saving is selected the scenario will automatically saved if a scenario is changed. Otherwise the scenario has to be saved with the Update scenario button in the upper left corner if the changes should not be lost.', 'Wenn Automatisch speichern ausgewählt ist, wird das Szenario automatisch gespeichert, wenn ein Szenario geändert wird. Andernfalls muss das Szenario mit der Schaltfläche Szenario aktualisieren in der oberen linken Ecke gespeichert werden, wenn die Änderungen nicht verloren gehen sollen.', 'Als auto-opslaan is geselecteerd, zal het scenario automatisch worden opgeslagen als het wordt gewijzigd. Anders kan het scenario opgeslagen worden als op de "update scenario"-kopwordt gedrukt als deze niet verloren mogen gaan.', 'If Auto saving is selected the scenario will automatically saved if a scenario is changed. Otherwise the scenario has to be saved with the Update scenario button in the upper left corner if the changes should not be lost.', 'If Auto saving is selected the scenario will automatically saved if a scenario is changed. Otherwise the scenario has to be saved with the Update scenario button in the upper left corner if the changes should not be lost.', 'If Auto saving is selected the scenario will automatically saved if a scenario is changed. Otherwise the scenario has to be saved with the Update scenario button in the upper left corner if the changes should not be lost.', 'If Auto saving is selected the scenario will automatically saved if a scenario is changed. Otherwise the scenario has to be saved with the Update scenario button in the upper left corner if the changes should not be lost.']
		self.category_constant_rb: List[str] = ['Constant equivalent borehole resistance', 'Konstanter equivalänter Bohrlochwiderstand', 'Equivalente boorgatweerstand', 'Equivalent borehole resistance', 'Equivalent borehole resistance', 'Equivalent borehole resistance', 'Equivalent borehole resistance']
		self.category_fluid_data: List[str] = ['Fluid data', 'Fluiddaten', 'Fluidumdata', 'Fluid data', 'Fluid data', 'Fluid data', 'Fluid data']
		self.option_fluid_conductivity: List[str] = ['Thermal conductivity [W/mK]: ', 'Wärmeleitfähigkeit [W/mK]: ', 'Thermische conductiviteit [W/mK]: ', 'Thermal conductivity [W/mK]: ', 'Thermal conductivity [W/mK]: ', 'Thermal conductivity [W/mK]: ', 'Thermal conductivity [W/mK]: ']
		self.option_fluid_mass_flow: List[str] = ['Mass flow rate [kg/s]: ', 'Massenstrom [kg/s]: ', 'Massadebiet [kg/s]: ', 'Mass flow rate [kg/s]: ', 'Mass flow rate [kg/s]: ', 'Mass flow rate [kg/s]: ', 'Mass flow rate [kg/s]: ']
		self.option_fluid_density: List[str] = ['Density [kg/m³]:', 'Dichte [kg/m³]:', 'Dichtheid [kg/m³]:', 'Density [kg/m³]:', 'Density [kg/m³]:', 'Density [kg/m³]:', 'Density [kg/m³]:']
		self.option_fluid_capacity: List[str] = ['Thermal capacity [J/kg K]:', 'Wärmekapazität [J/kg K]:', 'Thermisch warmtecapaciteit [J/kg K]:', 'Thermal capacity [J/kg K]:', 'Thermal capacity [J/kg K]:', 'Thermal capacity [J/kg K]:', 'Thermal capacity [J/kg K]:']
		self.option_fluid_viscosity: List[str] = ['Dynamic viscosity [Pa s]:', 'Dynamische Viskosität [Pa s]:', 'Dynamische viscositeit [Pa s]:', 'Dynamic viscosity [Pa s]:', 'Dynamic viscosity [Pa s]:', 'Dynamic viscosity [Pa s]:', 'Dynamic viscosity [Pa s]:']
		self.category_pipe_data: List[str] = ['Pipe data', 'Rohrdaten', 'Boorgatdata', 'Pipe data', 'Pipe data', 'Pipe data', 'Pipe data']
		self.option_pipe_number: List[str] = ['Number of pipes [#]:', 'Anzahl an Rohren [#]:', 'Aantal U-buizen [#]:', 'Number of pipes [#]:', 'Number of pipes [#]:', 'Number of pipes [#]:', 'Number of pipes [#]:']
		self.option_pipe_grout_conductivity: List[str] = ['Grout thermal conductivity [W/mK]: ', 'Wärmeleitfähigkeit der Füllung [W/mK]: ', 'Thermische conductiviteit van de vulling [W/mK]: ', 'Grout thermal conductivity [W/mK]: ', 'Grout thermal conductivity [W/mK]: ', 'Grout thermal conductivity [W/mK]: ', 'Grout thermal conductivity [W/mK]: ']
		self.option_pipe_conductivity: List[str] = ['Pipe thermal conductivity [W/mK]: ', 'Wärmeleitfähigkeit der Rohre [W/mK]: ', 'Thermische conductiviteit van de leiding [W/mK]: ', 'Pipe thermal conductivity [W/mK]: ', 'Pipe thermal conductivity [W/mK]: ', 'Pipe thermal conductivity [W/mK]: ', 'Pipe thermal conductivity [W/mK]: ']
		self.option_pipe_outer_radius: List[str] = ['Outer pipe radius [m]: ', 'Äußerer Rohrradius [m]: ', 'Straal buitenkant leiding [m]: ', 'Outer pipe radius [m]: ', 'Outer pipe radius [m]: ', 'Outer pipe radius [m]: ', 'Outer pipe radius [m]: ']
		self.option_pipe_inner_radius: List[str] = ['Inner pipe radius [m]: ', 'Innerer Rohrradius [m]: ', 'Straal binnenkant leiding [m]: ', 'Inner pipe radius [m]: ', 'Inner pipe radius [m]: ', 'Inner pipe radius [m]: ', 'Inner pipe radius [m]: ']
		self.option_pipe_borehole_radius: List[str] = ['Borehole radius [m]:', 'Bohrlochradius [m]:', 'Boorgatstraal [m]:', 'Borehole radius [m]:', 'Borehole radius [m]:', 'Borehole radius [m]:', 'Borehole radius [m]:']
		self.option_pipe_borehole_radius_2: List[str] = ['Borehole radius [m]:', 'Bohrlochradius [m]:', 'Boorgatstraal [m]:', 'Borehole radius [m]:', 'Borehole radius [m]:', 'Borehole radius [m]:', 'Borehole radius [m]:']
		self.option_pipe_distance: List[str] = ['Distance of pipe until center [m]:', 'Distanz zwischen Rohr und Mittelpunkt [m]:', 'Afstand van de leiding tot het centrum van het boorgat [m]:', 'Distance of pipe until center [m]:', 'Distance of pipe until center [m]:', 'Distance of pipe until center [m]:', 'Distance of pipe until center [m]:']
		self.option_pipe_roughness: List[str] = ['Pipe roughness [m]:', 'Rohrrauhigkeit [m]:', 'Ruwheid leiding [m]:', 'Pipe roughness [m]:', 'Pipe roughness [m]:', 'Pipe roughness [m]:', 'Pipe roughness [m]:']
		self.option_pipe_depth: List[str] = ['Burial depth [m]:', 'Vergrabungstiefe [m]:', 'Deklaag [m]:', 'Burial depth [m]:', 'Burial depth [m]:', 'Burial depth [m]:', 'Burial depth [m]:']
		self.label_ResOptimizeLoad1: List[str] = ['The peak heating / cooling load is: ', 'Die Spitzenheiz-/kühllast ist: ', 'De piek verwarming / koeling is: ', 'The peak heating / cooling load is: ', 'The peak heating / cooling load is: ', 'The peak heating / cooling load is: ', 'The peak heating / cooling load is: ']
		self.label_ResOptimizeLoad2: List[str] = ['The heating / cooling load is: ', 'Die Heiz-/Kühllast: ', 'De belasting in verwarming / koeling is: ', 'The heating / cooling load is:  ', 'The heating / cooling load is: ', 'The heating / cooling load is: ', 'The heating / cooling load is: ']
		self.label_ResOptimizeLoad3: List[str] = ['This is ', 'Dies ist ', 'Dit is ', 'This is ', 'This is ', 'This is ', 'This is ']
		self.label_ResOptimizeLoad4: List[str] = ['% of the total load. ', '% der kompletten Last. ', '% van de totale belasting. ', '% of the total load. ', '% of the total load. ', '% of the total load. ', '% of the total load. ']
		self.label_CancelText: List[str] = ['Are you sure you want to quit? Any unsaved work will be lost.', 'Bist du sicher das Programm zu schließen? Alle ungesicherten Änderungen gehen sonst verloren.', 'Bent u zeker dat u wilt afsluiten? Niet opgeslagen wijzigingen zullen verloren gaan.', 'Are you sure you want to quit? Any unsaved work will be lost.', 'Are you sure you want to quit? Any unsaved work will be lost.', 'Are you sure you want to quit? Any unsaved work will be lost.', 'Are you sure you want to quit? Any unsaved work will be lost.']
		self.label_ResOptimizeLoad5: List[str] = ['The remaining peak heating / cooling load is: ', 'Die übrigbleibende Spitzenheiz-/kühllast ist: ', 'De resulterende piek in verwarming / koeling is: ', 'The remaining peak heating / cooling load is: ', 'The remaining peak heating / cooling load is: ', 'The remaining peak heating / cooling load is: ', 'The remaining peak heating / cooling load is: ']
		self.label_ResOptimizeLoad6: List[str] = ['The remaining heating / cooling load is: ', 'Die übrigbleibende Heiz-/Kühllast:  ', 'De resulterende belasting in verwarming / koeling is: ', 'The remaining heating / cooling load is: ', 'The remaining heating / cooling load is: ', 'The remaining heating / cooling load is: ', 'The remaining heating / cooling load is: ']
		self.pushButton_start_single: List[str] = ['Calculate current scenario', 'Berechne ausgewähltes Szenario', 'Bereken huidig scenario', 'Calculate current scenario', 'Calculate current scenario', 'Calculate current scenario', 'Calculate current scenario']
		self.not_calculated: List[str] = ['Not calculated', 'Noch nicht berechnet', 'Niet berekend', 'Not calculated', 'Not calculated', 'Not calculated', 'Not calculated']
		self.NoSolution: List[str] = ['No Solution found', 'Keine Lösung gefunden', 'Geen oplossing gevonden', 'No Solution found', 'No Solution found', 'No Solution found', 'No Solution found']
		self.aim_temp_profile: List[str] = ['Determine temperature profile', 'Temperaturprofil berechnen', 'Bepaal temperatuursprofiel', 'Determine temperature profile', 'Determine temperature profile', 'Determine temperature profile', 'Determine temperature profile']
		self.aim_req_depth: List[str] = ['Determine required depth', 'Notwendige Tiefe berechnen', 'Bereken benodigde diepte', 'Determine required depth', 'Determine required depth', 'Determine required depth', 'Determine required depth']
		self.aim_size_length: List[str] = ['Size by length and width', 'Bestimme Länge und Breite des Bohrfeldes', 'Dimensioneer bij breedte en lengte', 'Size by length and width', 'Size by length and width', 'Size by length and width', 'Size by length and width']
		self.aim_optimize: List[str] = ['Optimize load profile', 'Optimiere Lastprofil', 'Optimaliseer belastingsprofiel', 'Optimize load profile', 'Optimize load profile', 'Optimize load profile', 'Optimize load profile']
		self.category_calculation: List[str] = ['Calculation options', 'Berechnungsoptionen', 'Berekeningsopties', 'Calculation options', 'Calculation options', 'Calculation options', 'Calculation options']
		self.option_method_size_depth: List[str] = ['Method for size borehole depth:,  Simplified  ,  Monthly  ,  Hourly  ', 'Methode zur Bohrlochtiefendimensionierung:,  Vereinfacht  ,  Monatlich  ,  Stündlich  ', 'Methode voor boorvelddimensionering:,  Vereenvoudigd  ,  Maandelijks  ,  Uurlijks  ', 'Method for size borehole depth:,  Simplified  ,  Monthly  ,  Hourly  ', 'Method for size borehole depth:,  Simplified  ,  Monthly  ,  Hourly  ', 'Method for size borehole depth:,  Simplified  ,  Monthly  ,  Hourly  ', 'Method for size borehole depth:,  Simplified  ,  Monthly  ,  Hourly']
		self.option_method_size_length: List[str] = ['Method for size width and length:,  Simplified  ,  Monthly  ', 'Methode für Längen- und Breitendimensionierung:,  Vereinfacht  ,  Monatlich  ', 'Methode voor boorvelddimensionering:,  Vereenvoudigd  ,  Maandelijks  ', 'Method for size width and length:,  Simplified  ,  Monthly  ', 'Method for size width and length:,  Simplified  ,  Monthly  ', 'Method for size width and length:,  Simplified  ,  Monthly  ', 'Method for size width and length:,  Simplified  ,  Monthly']
		self.option_method_temp_gradient: List[str] = ['Should a temperature gradient over depth be considered?:, no , yes ', 'Soll ein Temperaturgradient berücksichtigt werden?:, Nein , Ja ', 'Moet een temperatuursgradiënt in rekening worden gebracht?:, nee , ja ', 'Should a temperature gradient over depth be considered?:, no , yes ', 'Should a temperature gradient over depth be considered?:, no , yes ', 'Should a temperature gradient over depth be considered?:, no , yes ', 'Should a temperature gradient over depth be considered?:, no , yes']
		self.option_method_rb_calc: List[str] = ['Borehole resistance calculation method:, constant , dynamic ', 'Methode zur Bohrlochwiderstangsberechnung:, Konstant , Dynamisch ', 'Berekeningsmethode boorgatweerstand:, constant , dynamisch ', 'Borehole resistance calculation method:, constant , dynamic ', 'Borehole resistance calculation method:, constant , dynamic ', 'Borehole resistance calculation method:, constant , dynamic ', 'Borehole resistance calculation method:, constant , dynamic']
		self.category_earth: List[str] = ['Earth properties', 'Erdeigenschaften', 'Grondeigenschappen', 'Earth properties', 'Earth properties', 'Earth properties', 'Earth properties']
		self.cat_no_results: List[str] = ['No results', 'Keine Ergebnisse', 'Geen resultaten', 'No results', 'No results', 'No results', 'No results']
		self.text_no_result: List[str] = ['No results are yet calculated', 'Es wurden noch keine Ergebnisse berechnet', 'Er zijn nog geen resultaten berekend', 'No results are yet calculated', 'No results are yet calculated', 'No results are yet calculated', 'No results are yet calculated']
		self.numerical_results: List[str] = ['Numerical results', 'Numerische Ergebnisse', 'Numerische resultaten', 'Numerical results', 'Numerical results', 'Numerical results', 'Numerical results']
		self.result_text_depth: List[str] = ['Depth: , m', 'Tiefe: , m', 'Diepte: , m', 'Depth: , m', 'Depth: , m', 'Depth: , m', 'Depth: , m']
		self.result_Rb_calculated: List[str] = ['Equivalent borehole thermal resistance: , mK/W', 'Äquivalenter thermischer Bohrlochwiderstand: , mK/W', 'Equivalente boorgatweerstand: , mK/W', 'Equivalent borehole thermal resistance: , mK/W', 'Equivalent borehole thermal resistance: , mK/W', 'Equivalent borehole thermal resistance: , mK/W', 'Equivalent borehole thermal resistance: , mK/W']
		self.result_Reynolds: List[str] = ['Reynolds number: , ', 'Reynoldszahl  : , ', 'Reynoldsgetal: , ', 'Reynolds number: , ', 'Reynolds number: , ', 'Reynolds number: , ', 'Reynoldsnumber: ,']
		self.results_ground_temperature: List[str] = ['Average ground temperature: , °C', 'Durchschnittliche Erdreichtemperatur , °C', 'Gemiddelde grondtemperatuur: , °C', 'Average ground temperature: , °C', 'Average ground temperature: , °C', 'Average ground temperature: , °C', 'Average ground temperature: , °C']
		self.results_heating_load: List[str] = ['Heating load on the borefield: , kWh', 'Die Heizlast für das Bohrfeld beträgt: , kWh', 'Verwarmingsvraag op het boorveld: , kWh', 'Heating load on the borefield: , kWh', 'Heating load on the borefield: , kWh', 'Heating load on the borefield: , kWh', 'Heating load on the borefield: , kWh']
		self.results_heating_load_percentage: List[str] = ['This is , % of the heating load', 'Das sind , % der Heizlast', 'Dit is , % van de verwarmingsvraag', 'This is , % of the heating load', 'This is , % of the heating load', 'This is , % of the heating load', 'This is , % of the heating load']
		self.results_heating_ext: List[str] = ['Heating load external: , kWh', 'Die externe Heizlast beträgt: , kWh', 'Verwarmingsvraag extern: , kWh', 'Heating load external: , kWh', 'Heating load external: , kWh', 'Heating load external: , kWh', 'Heating load external: , kWh']
		self.results_heating_peak: List[str] = ['with a peak of: , kW', 'mit einer Spitzenlast von , kW', 'met een piek van: , kW', 'with a peak of: , kW', 'with a peak of: , kW', 'with a peak of: , kW', 'with a peak of: , kW']
		self.results_cooling_load: List[str] = ['Cooling load on the borefield: , kWh', 'Die Kühllast für das Bohrfeld beträgt: , kWh', 'Koelvraag op het boorveld: , kWh', 'Cooling load on the borefield: , kWh', 'Cooling load on the borefield: , kWh', 'Cooling load on the borefield: , kWh', 'Cooling load on the borefield: , kWh']
		self.results_cooling_load_percentage: List[str] = ['This is , % of the cooling load', 'Das sind , % der Kühllast', 'Dit is , % van de koelvraag', 'This is , % of the cooling load', 'This is , % of the cooling load', 'This is , % of the cooling load', 'This is , % of the cooling load']
		self.results_cooling_ext: List[str] = ['Cooling load external: , kWh', 'Die externe Kühllast beträgt: , kWh', 'Koelvraag extern: , kWh', 'Cooling load external: , kWh', 'Cooling load external: , kWh', 'Cooling load external: , kWh', 'Cooling load external: , kWh']
		self.results_cooling_peak: List[str] = ['with a peak of: , kW', 'mit einer Spitzenlast von , kW', 'met een piek van: , kW', 'with a peak of: , kW', 'with a peak of: , kW', 'with a peak of: , kW', 'with a peak of: , kW']
		self.max_temp: List[str] = ['The maximum average fluid temperature is , °C', 'Die maximale Fluidtemperatur ist , °C', 'De maximaal gemiddelde fluïdumtemperatuur is , °C', 'The maximum average fluid temperature is , °C', 'The maximum average fluid temperature is , °C', 'The maximum average fluid temperature is , °C', 'The maximum average fluid temperature is , °C']
		self.min_temp: List[str] = ['The minimal average fluid temperature is , °C', 'Die minimale Fluidtemperatur ist , °C', 'De minimaal gemiddelde fluïdumtemperatuur is , °C', 'The minimal average fluid temperature is , °C', 'The minimal average fluid temperature is , °C', 'The minimal average fluid temperature is , °C', 'The minimal average fluid temperature is , °C']
		self.figure_temperature_profile: List[str] = ['Temperature evolution, Temperature [°C], Time [years]', 'Temperaturverlauf, Temperatur [°C], Zeit [Jahren]', 'Temperatuurevolutie, Temperatuur [°C], Tijd [jaar]', 'Temperature evolution, Temperature [°C], Time [years]', 'Temperature evolution, Temperature [°C], Time [years]', 'Temperature evolution, Temperature [°C], Time [years]', 'Temperature evolution, Temperature [°C], Time [years]']
		self.legend_figure_temperature_profile: List[str] = ['Show legend?, No , Yes ', 'Legende zeigen?, Nein , Ja ', 'Toon legende?, nee , ja ', 'Mostra la legenda?, no , yes ', 'Afficher la légende?, no , yes ', 'Mostrar leyenda?, no , yes ', 'Mostrar lenda?, no , yes']
		self.hourly_figure_temperature_profile: List[str] = ['Hourly profile, No , Yes ', 'Stündliches Profil, Nein , Ja ', 'Uurlijks profiel, nee , ja ', 'Hourly profile, no , yes ', 'Hourly profile, no , yes ', 'Hourly profile, no , yes ', 'Hourly profile, no , yes']
		self.figure_load_duration: List[str] = ['Load-duration curve, Power [kW], Time [hours]', 'Jahresdauerlinie, Leistung [kW], Zeit [Stunden]', 'Belastings-duurcurve, Vermogen [kW], Tijd [jaar]', 'Load-duration curve, Power [kW], Time [hours]', 'Load-duration curve, Power [kW], Time [hours]', 'Load-duration curve, Power [kW], Time [hours]', 'Load-duration curve, Power [kW], Time [hours]']
		self.legend_figure_load_duration: List[str] = ['Show legend?, No , Yes ', 'Legende zeigen?, Nein , Ja ', 'Toon legende?, nee , ja ', 'Mostra la legenda?, no , yes ', 'Afficher la légende?, no , yes ', 'Mostrar leyenda?, no , yes ', 'Mostrar lenda?, no , yes']
		self.option_len_peak_heating: List[str] = ['Peak length heating [hours]: ', 'Spitzenlastlänge Heizen [Stunden]: ', 'Piekduur verwarming [uren]: ', 'Peak length heating [hours]: ', 'Peak length heating [hours]: ', 'Peak length heating [hours]: ', 'Peak length heating [hours]:']
		self.option_len_peak_cooling: List[str] = ['Peak length cooling [hours]: ', 'Spitzenlastlänge Kühlen [Stunden]: ', 'Piekduur koeling [uren]: ', 'Peak length cooling [hours]: ', 'Peak length cooling [hours]: ', 'Peak length cooling [hours]: ', 'Peak length cooling [hours]:']
		self.option_temperature_profile_hourly: List[str] = ['Should hourly data be used for the temperature profile?, no , yes ', 'Should hourly data be used for the temperature profile?, no , yes ', 'Moet uurlijkse data gebruikt worden voor het temperatuursprofiel?, nee , ja ', 'Should hourly data be used for the temperature profile?, no , yes ', 'Should hourly data be used for the temperature profile?, no , yes ', 'Should hourly data be used for the temperature profile?, no , yes ', 'Should hourly data be used for the temperature profile?, no , yes']
		self.option_ground_temp_gradient: List[str] = ['Ground temperature at infinity [°C]: ', 'Erdreichtemperatur in der Unendlichkeit [°C]: ', 'Grondtemperatuur op oneindig [°C]: ', "Temperatura del terreno all'infinito [°C]: ", "Température du sol à l'infini [°C]: ", 'Temperatura del suelo en el infinito [°C]: ', 'Temperatura do chan no infinito [°C]: ']
		self.option_n_threads: List[str] = ['Number of parallel threads [-]: ', 'Anzahl an parallelen Prozessen [-]:', 'Number of parallel threads [-]: ', 'Number of parallel threads [-]: ', 'Number of parallel threads [-]: ', 'Number of parallel threads [-]: ', 'Number of parallel threads [-]: ']
		self.option_number_circle_boreholes: List[str] = ['Number of boreholes [-]:', 'Anzahl der Bohrlöcher [-]:', 'Number of boreholes [-]:', 'Number of boreholes [-]:', 'Number of boreholes [-]:', 'Number of boreholes [-]:', 'Number of boreholes [-]:']
		self.option_borefield_radius: List[str] = ['Distance of the boreholes from the center of the field [m]:', 'Abstand der Bohrlöcher vom Zentrum der Feldes [m]:', 'Distance of the boreholes from the center of the field [m]:', 'Distance of the boreholes from the center of the field [m]:', 'Distance of the boreholes from the center of the field [m]:', 'Distance of the boreholes from the center of the field [m]:', 'Distance of the boreholes from the center of the field [m]:']
		self.custom_borefield: List[str] = ['Custom borefield,Borehole,x [m]:,y [m]:,Depth [m]:,Buried Depth [m]:,Borehole radius [m]', 'Benutzerdefiniertes Bohrelochfeld,Bohrloch,x [m]:,y [m]:,Tiefe [m]:,Vergrabungstiefe [m]:,Bohrlochradius [m]', 'Custom borefield,Borehole,x [m]:,y [m]:,Depth [m]:,Buried Depth [m]:,Borehole radius [m]', 'Custom borefield,Borehole,x [m]:,y [m]:,Depth [m]:,Buried Depth [m]:,Borehole radius [m]', 'Custom borefield,Borehole,x [m]:,y [m]:,Depth [m]:,Buried Depth [m]:,Borehole radius [m]', 'Custom borefield,Borehole,x [m]:,y [m]:,Depth [m]:,Buried Depth [m]:,Borehole radius [m]', 'Custom borefield,Borehole,x [m]:,y [m]:,Depth [m]:,Buried Depth [m]:,Borehole radius [m]']
		self.option_seperator_borefield: List[str] = ["Seperator in file:,Semicolon ';',Comma '++',Tab '   '", "Trenner in der Datei:,Semikolon ';',Komma '++',Tab '   '", "Scheidingsteken in file:,Puntkomma ';',Komma '++',Tab '   '", "Seperator in file:,Semicolon ';',Comma '++',Tab '   '", "Seperator in file:,Semicolon ';',Comma '++',Tab '   '", "Seperator in file:,Semicolon ';',Comma '++',Tab '   '", "Seperator in file:,Semicolon ';',Comma '++',Tab '   '"]
		self.borefield_file: List[str] = ['Filename: ', 'Dateiname: ', 'Bestandsnaam: ', 'Nome fileImport: ', 'Nom de fichier: ', 'Nombre de archivo: ', 'Nome de ficheiro: ']
		self.import_borefield: List[str] = ['Load', 'Laden', 'Laad', 'Caricare', 'Chargement', 'Cargar', 'Cargar']
		self.option_decimal_borefield: List[str] = ["Decimal sign in file:,Point '.',Comma '++'", "Dezimalzeichen in der Datei:,Punkt '.',Komma '++'", "Decimaalteken in de file:,Punt '.',Komma '++'", "Decimal sign in file:,Point '.',Comma '++'", "Decimal sign in file:,Point '.',Comma '++'", "Decimal sign in file:,Point '.',Comma '++'", "Decimal sign in file:,Point '.',Comma '++'"]
		self.category_demand_building_or_geo: List[str] = ['Load type: ', 'Art der Belastung: ', 'Type belasting: ', 'Load type: ', 'Load type: ', 'Load type:', 'Load type:']
		self.geo_load: List[str] = ['Load type, Geothermal , Building ', 'Art der Belastung, Grundseite , Gebäudeseite ', 'Type belasting, grondzijdig , gebouwzijdig ', 'Load type, Geothermal , Building ', 'Load type, Geothermal , Building ', 'Load type, Geothermal , Building ', 'Load type, Geothermal , Building ']
		self.SCOP: List[str] = ['SCOP [-]: ', 'SCOP [-]: ', 'SCOP [-]: ', 'SCOP [-]: ', 'SCOP [-]: ', 'SCOP [-]: ', 'SCOP [-]:']
		self.SEER: List[str] = ['SEER [-]: ', 'SEER [-]: ', 'SEER [-]: ', 'SEER [-]: ', 'SEER [-]: ', 'SEER [-]: ', 'SEER [-]:']
		self.results_heating_peak_geo: List[str] = ['with a peak of: , kW', 'mit einer Spitzenlast von , kW', 'met een piek van: , kW', 'with a peak of: , kW', 'with a peak of: , kW', 'with a peak of: , kW', 'with a peak of: , kW']
		self.results_cooling_peak_geo: List[str] = ['with a peak of: , kW', 'mit einer Spitzenlast von , kW', 'met een piek van: , kW', 'with a peak of: , kW', 'with a peak of: , kW', 'with a peak of: , kW', 'with a peak of: , kW']
		self.option_ground_temp_gradient: List[str] = ['Surface temperature [°C]: ', 'Umgebungstemperatur[°C]: ', 'Omgevingstemperatuur [°C]: ', 'Surface temperature [°C]: ', 'Surface temperature [°C]: ', 'Surface temperature [°C]: ', 'Surface temperature [°C]:']
		self.hint_press_load: List[str] = ["Press 'load' to load the hourly data.", "Drücken Sie 'Laden', um die stündlichen Daten zu laden.", "Druk op 'laden' om de data in te lezen.", "Press 'load' to load the hourly data.", "Press 'load' to load the hourly data.", "Press 'load' to load the hourly data.", "Press 'load' to load the hourly data."]
		self.cannot_load_new_version: List[str] = [' You cannot load a file that is from a newer GHEtool version.', 'Sie können keine Datei laden, die von einer neueren GHEtool-Version stammt.', 'Je kunt geen bestand laden dat van een nieuwere GHEtool-versie is.', 'You cannot load a file that is from a newer GHEtool version.', 'You cannot load a file that is from a newer GHEtool version.', 'You cannot load a file that is from a newer GHEtool version.', 'You cannot load a file that is from a newer GHEtool version.']
=======
    __slots__ = (
        "icon",
        "short_cut",
        "scenarioString",
        "label_Language",
        "category_language",
        "option_language",
        "push_button_save_scenario",
        "push_button_add_scenario",
        "push_button_delete_scenario",
        "push_button_start_multiple",
        "push_button_cancel",
        "page_aim",
        "page_borefield",
        "page_earth",
        "page_borehole_resistance",
        "page_thermal",
        "page_result",
        "page_options",
        "page_settings",
        "label_Status",
        "label_File",
        "label_Calculation",
        "category_borehole",
        "option_depth",
        "option_spacing",
        "option_spacing_length",
        "option_conductivity",
        "option_ground_temp",
        "option_max_depth",
        "option_min_spacing",
        "option_max_spacing",
        "option_max_width",
        "option_max_length",
        "option_heat_capacity",
        "option_width",
        "option_length",
        "category_temperatures",
        "option_min_temp",
        "option_max_temp",
        "option_temp_gradient",
        "option_simu_period",
        "option_constant_rb",
        "label_next",
        "label_previous",
        "hint_depth",
        "function_save_results",
        "function_save_figure",
        "X_Axis",
        "Y_Axis",
        "BaseCooling",
        "BaseHeating",
        "PeakCooling",
        "PeakHeating",
        "label_Import",
        "checkBox_Import",
        "hint_peak_heating",
        "hint_peak_cooling",
        "hint_load_heating",
        "hint_load_cooling",
        "label_UnitPeak",
        "label_UnitLoad",
        "hint_jan",
        "hint_feb",
        "hint_mar",
        "hint_apr",
        "hint_may",
        "hint_jun",
        "hint_jul",
        "hint_aug",
        "hint_sep",
        "hint_oct",
        "hint_nov",
        "hint_dec",
        "label_DataType",
        "option_seperator_csv",
        "option_filename",
        "button_load_csv",
        "option_decimal_csv",
        "label_dataColumn",
        "label_DataUnit",
        "label_HeatingLoadLine",
        "label_CoolingLoadLine",
        "label_combined",
        "label_TimeStep",
        "label_DateLine",
        "option_column",
        "pushButton_calculate",
        "ErrorMassage",
        "UnableDataFormat",
        "ChooseCSV",
        "ChooseXLS",
        "ChooseXLSX",
        "no_file_selected",
        "ValueError",
        "ColumnError",
        "choose_load",
        "SaveFigure",
        "SaveData",
        "Save",
        "label_WarningCustomBorefield",
        "label_WarningDepth",
        "checkBox_SizeBorefield",
        "label_Size_B",
        "label_Size_L",
        "label_Size_W",
        "label_New",
        "label_Save",
        "label_Open",
        "label_Save_As",
        "Calculation_Finished",
        "tool_imported",
        "tool_imported_start",
        "label_new_scenario",
        "new_name",
        "label_okay",
        "label_abort",
        "no_backup_file",
        "label_close",
        "label_cancel",
        "label_CancelTitle",
        "label_LeaveScenarioText",
        "label_LeaveScenario",
        "label_StayScenario",
        "X_Axis_Load",
        "Y_Axis_Load_P",
        "Y_Axis_Load_Q",
        "menu_language",
        "menu_settings",
        "menu_calculation",
        "menu_file",
        "menu_scenario",
        "action_start_multiple",
        "action_new",
        "action_save",
        "action_open",
        "action_update_scenario",
        "action_add_scenario",
        "action_delete_scenario",
        "action_save_as",
        "button_rename_scenario",
        "button_rename_scenario",
        "label_Language_Head",
        "label_aim_question",
        "category_select_file",
        "label_Filename_2",
        "category_th_demand",
        "option_heating_column",
        "option_cooling_column",
        "option_single_column",
        "option_unit_data",
        "category_save_scenario",
        "option_toggle_buttons",
        "option_auto_saving",
        "hint_saving",
        "category_constant_rb",
        "category_fluid_data",
        "option_fluid_conductivity",
        "option_fluid_mass_flow",
        "option_fluid_density",
        "option_fluid_capacity",
        "option_fluid_viscosity",
        "category_pipe_data",
        "option_pipe_number",
        "option_pipe_grout_conductivity",
        "option_pipe_conductivity",
        "option_pipe_outer_radius",
        "option_pipe_inner_radius",
        "option_pipe_borehole_radius",
        "option_pipe_borehole_radius_2",
        "option_pipe_distance",
        "option_pipe_roughness",
        "option_pipe_depth",
        "label_ResOptimizeLoad1",
        "label_ResOptimizeLoad2",
        "label_ResOptimizeLoad3",
        "label_ResOptimizeLoad4",
        "label_CancelText",
        "label_ResOptimizeLoad5",
        "label_ResOptimizeLoad6",
        "pushButton_start_single",
        "not_calculated",
        "NoSolution",
        "aim_temp_profile",
        "aim_req_depth",
        "aim_size_length",
        "aim_optimize",
        "category_calculation",
        "option_method_size_depth",
        "option_method_size_length",
        "option_method_temp_gradient",
        "option_method_rb_calc",
        "category_earth",
        "cat_no_results",
        "text_no_result",
        "numerical_results",
        "result_text_depth",
        "result_Rb_calculated",
        "results_ground_temperature",
        "results_heating_load",
        "results_heating_load_percentage",
        "results_heating_ext",
        "results_heating_peak",
        "results_cooling_load",
        "results_cooling_load_percentage",
        "results_cooling_ext",
        "results_cooling_peak",
        "max_temp",
        "min_temp",
        "figure_temperature_profile",
        "legend_figure_temperature_profile",
        "hourly_figure_temperature_profile",
        "figure_load_duration",
        "legend_figure_load_duration",
        "option_len_peak_heating",
        "option_len_peak_cooling",
        "option_temperature_profile_hourly",
        "option_ground_temp_gradient",
        "option_n_threads",
        "option_number_circle_boreholes",
        "option_borefield_radius",
        "custom_borefield",
        "option_seperator_borefield",
        "borefield_file",
        "import_borefield",
        "option_decimal_borefield",
        "option_ground_heat_flux",
        "languages",
    )

    def __init__(self):
        self.languages: List[str] = ["English", "German", "Dutch", "Italian", "French", "Spanish", "Galician"]
        self.icon: List[str] = [
            "Flag_English.svg",
            "Flag_German.svg",
            "Flag_Dutch.svg",
            "Flag_Italian.svg",
            "Flag_French.svg",
            "Flag_Spain.svg",
            "Flag_Galicia.svg",
        ]
        self.short_cut: List[str] = ["Ctrl+Alt+E", "Ctrl+Alt+G", "Ctrl+Alt+D", "Ctrl+Alt+I", "Ctrl+Alt+F", "Ctrl+Alt+S", "Ctrl+Alt+A"]
        self.scenarioString: List[str] = ["Scenario", "Szenario", "Scenario", "Scenario", "Scénario", "Escenario", "Escenario"]
        self.label_Language: List[str] = ["Language: ", "Sprache: ", "Taal: ", "Languange: ", "Languange: ", "Idioma:", "Lingua: "]
        self.category_language: List[str] = ["Language: ", "Sprache: ", "Taal: ", "Languange: ", "Languange: ", "Idioma:", "Lingua: "]
        self.option_language: List[str] = [
            "Language:,English,German,Dutch,Italian,French,Spanish,Galician",
            "Sprache:,English,German,Dutch,Italian,French,Spanish,Galician",
            "Taal:,English,German,Dutch,Italian,French,Spanish,Galician",
            "Languange:,English,German,Dutch,Italian,French,Spanish,Galician",
            "Languange:,English,German,Dutch,Italian,French,Spanish,Galician",
            "Idioma:,English,German,Dutch,Italian,French,Spanish,Galician",
            "Lingua:,English,German,Dutch,Italian,French,Spanish,Galician",
        ]
        self.push_button_save_scenario: List[str] = [
            "Update scenario",
            "Szenario aktualisieren",
            "Update scenario",
            "Aggiorna scenario",
            "Mettre à jour le scénario",
            "Actualizar escenario",
            "Actualizar escenario",
        ]
        self.push_button_add_scenario: List[str] = [
            "Add scenario",
            "Szenario hinzufügen",
            "Nieuw scenario",
            "Aggiungi scenario",
            "Ajouter un scénario",
            "Añadir escenario",
            "Engadir escenario",
        ]
        self.push_button_delete_scenario: List[str] = [
            "Delete scenario",
            "Szenario löschen",
            "Verwijder scenario",
            "Cancella scenario",
            "Supprimer un scénario",
            "Borrar escenario",
            "Eliminar escenario",
        ]
        self.push_button_start_multiple: List[str] = [
            "Calculate all scenarios",
            "Berechne alle Szenarios",
            "Bereken alle scenarios",
            "Calculate all scenarios",
            "Calculate all scenarios",
            "Calculate all scenarios",
            "Calculate all scenarios",
        ]
        self.push_button_cancel: List[str] = ["Exit", "Verlassen", "Sluit", "Esci", "Sortie", "Salir", "Saír"]
        self.page_aim: List[str] = [
            "Aim,Aim of simulation",
            "Ziel,Ziel der Simulation",
            "Doel,Doel van de simulatie",
            "Aim,Aim of simulation",
            "Aim,Aim of simulation",
            "Aim,Aim of simulation",
            "Aim,Aim of simulation",
        ]
        self.page_borefield: List[str] = [
            "Borefield,Borefield",
            "Bohrlochfeld,Bohrlochfeld",
            "Boorveld,Boorveld",
            "Foro,Foro",
            "Forage,Forage",
            "Pozo,Pozo",
            "Pozo,Pozo",
        ]
        self.page_earth: List[str] = ["Earth,Earth", "Erdreich,Erdreich", "Grond,Grond", "Terra,Terra", "Terre,Terre", "Terreno,Terreno", "Chan,Chan"]
        self.page_borehole_resistance: List[str] = [
            "Borehole @resistance,Equivalent borehole resistance",
            "Bohrloch-@widerstand,Equivalänter Bohrlochwiderstand",
            "Boorgat-@weerstand,Equivalente boorgatweerstand",
            "Borehole@resistance,Equivalent borehole resistance",
            "Borehole@resistance,Equivalent borehole resistance",
            "Borehole@resistance,Equivalent borehole resistance",
            "Borehole@resistance,Equivalent borehole resistance",
        ]
        self.page_thermal: List[str] = [
            "Thermal @demand,Thermal demands",
            "Thermischer @Bedarf,Thermische Last",
            "Thermische @vraag,Thermische vraag",
            "Richieste @termiche,Richieste termiche",
            "Demande @thermique,Demande thermique",
            "Cargas @térmicas,Cargas térmicas",
            "Cargas @térmicas,Cargas térmicas",
        ]
        self.page_result: List[str] = [
            "Results,Results",
            "Ergebnisse,Ergebnisse",
            "Resultaten,Resultaten",
            "Risultati,Risultati",
            "Résultats,Résultats",
            "Resultados,Resultados",
            "Resultados,Resultados",
        ]
        self.page_options: List[str] = [
            "Options,Options",
            "Optionen,Optionen",
            "Opties,Opties",
            "Options,Options",
            "Options,Options",
            "Options,Options",
            "Options,Options",
        ]
        self.page_settings: List[str] = [
            "Settings,Settings",
            "Einstellungen,Einstellungen",
            "Instellingen,Instellingen",
            "Settings,Settings",
            "Settings,Settings",
            "Settings,Settings",
            "Settings,Settings",
        ]
        self.label_Status: List[str] = ["Progress: ", "Fortschritt: ", "Vooruitgang: ", "Progressi: ", "Progrès: ", "Progreso: ", "Progreso: "]
        self.label_File: List[str] = ["File", "Datei", "Bestand", "File", "File", "File", "File"]
        self.label_Calculation: List[str] = ["Calculation", "Berechnung", "Berekening", "Calculation", "Calculation", "Calculation", "Calculation"]
        self.category_borehole: List[str] = [
            "Borefield properties",
            "Bohrlochfeldeigenschaften",
            "Eigenschappen van boorveld",
            "Proprietà del foro e della terra",
            "Propriétés du trou de sonde et de la terre",
            "Propiedades del pozo y terreno",
            "Propiedades do pozo e do chan",
        ]
        self.option_depth: List[str] = [
            "Borehole depth [m]: ",
            "Bohrlochtiefe [m]: ",
            "Boorgatdiepte [m]: ",
            "Profondità foro [m]: ",
            "Profondeur du forage [m]: ",
            "Profundidad del pozo [m]: ",
            "Profundidade do pozo [m]: ",
        ]
        self.option_spacing: List[str] = [
            "Borehole spacing width [m]: ",
            "Bohrlochabstand Breitenrichtung [m]: ",
            "Boorgatspatiëring Breedte [m]: ",
            "Spaziatura del foro [m]: ",
            "Espacement des trous de forage [m]: ",
            "Espaciado entre pozos [m]: ",
            "Espazamento entre pozos [m]:",
        ]
        self.option_spacing_length: List[str] = [
            "Borehole spacing length [m]: ",
            "Bohrlochabstand Längenrichtung [m]: ",
            "Boorgatspatiëring lengte [m]: ",
            "Spaziatura del foro [m]: ",
            "Espacement des trous de forage [m]: ",
            "Espaciado entre pozos [m]: ",
            "Espazamento entre pozos [m]:",
        ]
        self.option_conductivity: List[str] = [
            "Conductivity of the soil [W/mK]: ",
            "Wärmeleitfähigkeit des Erdreiches [W/mK]: ",
            "Conductiviteit van de bodem [W/mK]: ",
            "Conducibilità del terreno [W/mK]: ",
            "Conductivité du sol [W/mK]: ",
            "Conductividad del suelo [W/mK]: ",
            "Conductividade do chan [W/mK]: ",
        ]
        self.option_ground_temp: List[str] = [
            "Ground temperature at infinity [°C]: ",
            "Erdreichtemperatur in der Unendlichkeit [°C]: ",
            "Grondtemperatuur op oneindig [°C]: ",
            "Temperatura del terreno all'infinito [°C]: ",
            "Température du sol à l'infini [°C]: ",
            "Temperatura del suelo en el infinito [°C]: ",
            "Temperatura do chan no infinito [°C]: ",
        ]
        self.option_max_depth: List[str] = [
            "Maximal borehole depth [m]: ",
            "Maximale Bohrlochtiefe [m]: ",
            "Maximale boorvelddiepte[m]: ",
            "Maximal borehole depth [m]: ",
            "Maximal borehole depth [m]: ",
            "Maximal borehole depth [m]: ",
            "Maximal borehole depth [m]: ",
        ]
        self.option_min_spacing: List[str] = [
            "Minimal borehole spacing [m]: ",
            "Minimaler Bohrlochabstand [m]: ",
            "Minimale boorgatspatiëring [m]: ",
            "Minimal borehole spacing [m]: ",
            "Minimal borehole spacing [m]: ",
            "Minimal borehole spacing [m]: ",
            "Minimal borehole spacing [m]: ",
        ]
        self.option_max_spacing: List[str] = [
            "Maximal borehole spacing [m]: ",
            "Maximaler Bohrlochabstand [m]: ",
            "Maximale boorgatspatiëring [m]: ",
            "Maximal borehole spacing [m]: ",
            "Maximal borehole spacing [m]: ",
            "Maximal borehole spacing [m]: ",
            "Maximal borehole spacing [m]: ",
        ]
        self.option_max_width: List[str] = [
            "Maximal width of rectangular field [m]: ",
            "Maximale Breite des rechteckigen Feldes [m]: ",
            "Maximale breedte van het rechthoekig boorveld [m]: ",
            "Maximal width of rectangular field [m]: ",
            "Maximal width of rectangular field [m]: ",
            "Maximal width of rectangular field [m]: ",
            "Maximal width of rectangular field [m]: ",
        ]
        self.option_max_length: List[str] = [
            "Maximal length of rectangular field [m]: ",
            "Maximale Länge des rechteckigen Feldes [m]: ",
            "Maximale lengte van het rechthoekig boorveld [m]: ",
            "Maximal length of rectangular field [m]: ",
            "Maximal length of rectangular field [m]: ",
            "Maximal length of rectangular field [m]: ",
            "Maximal length of rectangular field [m]: ",
        ]
        self.option_heat_capacity: List[str] = [
            "Ground volumetric heat capacity [kJ / m³ K]:",
            "Spezifische Wärmekapazität des Erdreiches [kJ / m³ K]:",
            "Volumetrische warmtecapaciteit van de grond [kJ / m³ K]:",
            "Ground volumetric heat capacity [kJ / m³ K]:",
            "Ground volumetric heat capacity [kJ / m³ K]:",
            "Ground volumetric heat capacity [kJ / m³ K]:",
            "Ground volumetric heat capacity [kJ / m³ K]:",
        ]
        self.option_width: List[str] = [
            "Width of rectangular field [#]: ",
            "Breite des rechteckigen Feldes [#]: ",
            "Breedte van het rechthoekige veld [#]: ",
            "Larghezza del campo rettangolare [#]: ",
            "Largeur du champ rectangulaire [#]: ",
            "Ancho del campo rectangular [#]: ",
            "Ancho do campo rectangular [#]: ",
        ]
        self.option_length: List[str] = [
            "Length of rectangular field [#]: ",
            "Länge des rechteckigen Feldes [#]: ",
            "Lengte van het rechthoekige veld [#]: ",
            "Lunghezza del campo rettangolare [#]: ",
            "Longueur du champ rectangulaire [#]: ",
            "Longitud del campo rectangular [#]: ",
            "Lonxitude do campo rectangular [#]: ",
        ]
        self.category_temperatures: List[str] = [
            "Temperature constraints and simulation period",
            "Temperaturgrenzwerte und Simulationszeit",
            "Temperatuursgrenzen en simulatieperiode",
            "Vincoli di temperatura e periodo di simulazione",
            "Contraintes de température et période de simulation",
            "Restricciones de temperatura y período de simulación",
            "Restriccións de temperatura e período de simulación",
        ]
        self.option_min_temp: List[str] = [
            "Minimal temperature [°C]: ",
            "Minimaltemperatur [°C]: ",
            "Minimale temperatuur [°C]: ",
            "Temperatura minima [°C]: ",
            "Température minimale [°C]: ",
            "Temperatura mínima [°C]: ",
            "Temperatura mínima[°C]: ",
        ]
        self.option_max_temp: List[str] = [
            "Maximal temperature [°C]: ",
            "Maximaltemperatur [°C]: ",
            "Maximale temperatuur [°C]: ",
            "Temperatura massima [°C]: ",
            "Température maximale [°C]: ",
            "Temperatura máxima [°C]: ",
            "Temperatura máxima [°C]: ",
        ]
        self.option_temp_gradient: List[str] = [
            "Temperature gradient [K/100m]: ",
            "Temperaturgradient [K/100m]: ",
            "Temperatuursgradiënt [K/100m]: ",
            "Temperature gradient [K/100m]: ",
            "Temperature gradient [K/100m]: ",
            "Temperature gradient [K/100m]: ",
            "Temperature gradient [K/100m]: ",
        ]
        self.option_simu_period: List[str] = [
            "Simulation period [yrs]: ",
            "Simulationszeit [Jahre]: ",
            "Simulatieperiode [jaar]: ",
            "Periodo di simulazione [anni]: ",
            "Période de simulation [années]: ",
            "Período de simulación [años]: ",
            "Período de simulación [anos]: ",
        ]
        self.option_constant_rb: List[str] = [
            "Equivalent borehole resistance (e.g. from TRT) [mK/W]: ",
            "Äquivalenter Bohrlochwiderstand [mK/W]: ",
            "Equivalente boorgatweerstand [mK/W]: ",
            "Resistenza equivalente del foro [mK/W]: ",
            "Résistance équivalente du trou de forage [mK/W]: ",
            "Resistencia del pozo equivalente [mK/W]: ",
            "Resistencia do pozo equivalente [mK/W]:",
        ]
        self.label_next: List[str] = ["next", "nächstes", "volgende", "successivo", "suivant", "siguiente", "seguinte"]
        self.label_previous: List[str] = ["previous", "vorheriges", "vorige", "precedente", "précédente", "anterior", "anterior"]
        self.hint_depth: List[str] = [
            "Borehole depth: ",
            "Bohrlochtiefe: ",
            "Boorgatdiepte: ",
            "Profondità del foro:  ",
            "Profondeur du trou de sonde: ",
            "Profundidad del pozo: ",
            "Profundidade do pozo: ",
        ]
        self.function_save_results: List[str] = [
            "Save results",
            "Ergebnisse speichern",
            "Bewaar resultaten",
            "Salva i risultati",
            "Enregistrer les résultats",
            "Guardar resultados",
            "Gardar resultados",
        ]
        self.function_save_figure: List[str] = [
            "Save figure",
            "Abbildung speichern",
            "Bewaar figuren",
            "Salva figura",
            "Sauvegarder la figure",
            "Guardar figura",
            "Gardar figura",
        ]
        self.X_Axis: List[str] = ["Time [year]", "Zeit [Jahr]", "Tijd [jaar]", "Tempo [anno]", "Heure [année]", "Tiempo [año]", "Tempo [ano]"]
        self.Y_Axis: List[str] = [
            "Temperature [°C]",
            "Temperatur [°C]",
            "Temperatuur [°C]",
            "Temperatura [°C]",
            "Température [°C]",
            "Temperatura [°C]",
            "Temperatura [°C]",
        ]
        self.BaseCooling: List[str] = [
            "base cooling",
            "Grundkühlung",
            "Basisbelasting koeling",
            "Base raffreddamento",
            "Base de refroidissement",
            "Base de refrigeración",
            "Base de refrixeración",
        ]
        self.BaseHeating: List[str] = [
            "base heating",
            "Grundheizung",
            "Basisbelasting verwarming",
            "Base riscaldamento",
            "Chauffage de base",
            "Base de calefacción",
            "Base de calefacción",
        ]
        self.PeakCooling: List[str] = [
            "peak cooling",
            "Kühlspitzen",
            "Piekkoeling",
            "Picco raffreddamento",
            "Refroidissement maximal",
            "Pico de refrigeración",
            "Pico de refrixeración",
        ]
        self.PeakHeating: List[str] = [
            "peak heating",
            "Heizspitzen",
            "Piekverwarming",
            "Picco di riscaldamento",
            "Pic de chauffage",
            "Pico de calefacción",
            "Pico de calefacción",
        ]
        self.label_Import: List[str] = ["Import", "Importieren", "Importeer", "Importazione", "Importation", "Importar", "Importar"]
        self.checkBox_Import: List[str] = [
            "Import Demands?",
            "Lasten importieren?",
            "Importeer vraag?",
            "Richieste di @importazione?",
            "Demande d'importation?",
            "Importar cargas?",
            "Importar cargas?",
        ]
        self.hint_peak_heating: List[str] = [
            "Heating peak",
            "Heizspitzen",
            "Verwarmingspiek",
            "Picco di riscaldamento",
            "Pic de chauffage",
            "Pico de calefacción",
            "Pico de calefacción",
        ]
        self.hint_peak_cooling: List[str] = [
            "Cooling peak",
            "Kühlspitzen",
            "Koelpiek",
            "Picco di raffreddamento",
            "Pic de refroidissement",
            "Pico de refrigeración",
            "Pico de refrixeración",
        ]
        self.hint_load_heating: List[str] = [
            "Heating load",
            "Heizlast",
            "Verwarmingslast",
            "Carico di riscaldamento",
            "Charge de chauffage",
            "Carga de calefacción",
            "Carga de calefacción",
        ]
        self.hint_load_cooling: List[str] = [
            "Cooling load",
            "Kühllast",
            "Koellast",
            "Carico di raffreddamento",
            "Charge de refroidissement",
            "Carga de refrigeración",
            "Carga de refrixeración",
        ]
        self.label_UnitPeak: List[str] = [
            "Peak unit: ",
            "Einheit Spitze: ",
            "Eenheid piek: ",
            "Unità di picco: ",
            "Unité de pointe: ",
            "Unidad de pico: ",
            "Unidade de pico: ",
        ]
        self.label_UnitLoad: List[str] = [
            "Load unit: ",
            "Einheit Last: ",
            "Eenheid belasting: ",
            "Unità di carico: ",
            "Unité de charge: ",
            "Unidad de carga: ",
            "Unidade de carga: ",
        ]
        self.hint_jan: List[str] = ["January", "Januar", "Januari", "Gennaio", "Janvier", "Enero", "Xaneiro"]
        self.hint_feb: List[str] = ["February", "Februar", "Februari", "Febbraio", "Février", "Febrero", "Febreiro"]
        self.hint_mar: List[str] = ["March", "März", "Maart", "Marzo", "Mars", "Marzo", "Marzo"]
        self.hint_apr: List[str] = ["April", "April", "April", "Aprile", "Avril", "Abril", "Abril"]
        self.hint_may: List[str] = ["May", "Mai", "Mei", "Maggio", "Mai", "Mayo", "Maio"]
        self.hint_jun: List[str] = ["June", "Juni", "Juni", "Giugno", "Juin", "Junio", "Xuño"]
        self.hint_jul: List[str] = ["July", "Juli", "Juli", "Luglio", "Juillet", "Julio", "Xullo"]
        self.hint_aug: List[str] = ["August", "August", "Augustus", "Agosto", "Août", "Agosto", "Agosto"]
        self.hint_sep: List[str] = ["September", "September", "September", "Settembre", "Septembre", "Septiembre", "Setembro"]
        self.hint_oct: List[str] = ["October", "Oktober", "Oktober", "Ottobre", "Octobre", "Octubre", "Outubro"]
        self.hint_nov: List[str] = ["November", "November", "November", "Novembre", "Novembre", "Noviembre", "Novembro"]
        self.hint_dec: List[str] = ["December", "Dezember", "December", "Dicembre", "Décembre", "Diciembre", "Decembro"]
        self.label_DataType: List[str] = [
            "File type: ",
            "Dateityp: ",
            "Bestandstype: ",
            "Tipo di fileImport: ",
            "Type de fichier: ",
            "Tipo de archivo: ",
            "Tipo de ficheiro: ",
        ]
        self.option_seperator_csv: List[str] = [
            "Seperator in CSV-file:,Semicolon ';',Comma '++'",
            "Trenner in der CSV-Datei:,Semikolon ';',Komma '++'",
            "Scheidingsteken in CSV-file:,Puntkomma ';',Komma '++'",
            "Seperator in CSV-file:,Semicolon ';',Comma '++'",
            "Seperator in CSV-file:,Semicolon ';',Comma '++'",
            "Seperator in CSV-file:,Semicolon ';',Comma '++'",
            "Seperator in CSV-file:,Semicolon ';',Comma '++'",
        ]
        self.option_filename: List[str] = [
            "Filename: ",
            "Dateiname: ",
            "Bestandsnaam: ",
            "Nome fileImport: ",
            "Nom de fichier: ",
            "Nombre de archivo: ",
            "Nome de ficheiro: ",
        ]
        self.button_load_csv: List[str] = ["Load", "Laden", "Laad", "Caricare", "Chargement", "Cargar", "Cargar"]
        self.option_decimal_csv: List[str] = [
            "Decimal sign in CSV-file:,Point '.',Comma '++'",
            "Dezimalzeichen in CSV-Datei:,Punkt '.',Komma '++'",
            "Decimaalteken in de CSV-file:,Punt '.',Komma '++'",
            "Decimal sign in CSV-file:,Point '.',Comma '++'",
            "Decimal sign in CSV-file:,Point '.',Comma '++'",
            "Decimal sign in CSV-file:,Point '.',Comma '++'",
            "Decimal sign in CSV-file:,Point '.',Comma '++'",
        ]
        self.label_dataColumn: List[str] = [
            "Thermal demands: ",
            "Thermische Lasten: ",
            "Thermische vraag: ",
            "Richieste termiche: ",
            "Demande thermique: ",
            "Cargas térmicas: ",
            "Cargas térmicas: ",
        ]
        self.label_DataUnit: List[str] = [
            "Unit data: ",
            "Dateneinheit: ",
            "Eenheid data: ",
            "Dati @dell'unità:  ",
            "Données de l'unité: ",
            "Datos de unidad: ",
            "Datos de unidade: ",
        ]
        self.label_HeatingLoadLine: List[str] = [
            "Heating load line: ",
            "Heizlastspalte: ",
            "Belastingslijn verwarming: ",
            "Linea di carico di riscaldamento: ",
            "Ligne de charge de chauffage: ",
            "Línea de carga de calefacción: ",
            "Liña de carga de calefacción: ",
        ]
        self.label_CoolingLoadLine: List[str] = [
            "Cooling load line: ",
            "Kühllastspalte: ",
            "Belastingslijn koeling: ",
            "Linea del carico di raffreddamento: ",
            "Ligne de charge de refroidissement: ",
            "Línea de carga de refrigeración: ",
            "Liña de carga de refrixeración: ",
        ]
        self.label_combined: List[str] = [
            "Load line: ",
            "Load line: ",
            "Belastingslijn: ",
            "Linea di carico: ",
            "Ligne de charge: ",
            "Línea de carga: ",
            "Liña de carga: ",
        ]
        self.label_TimeStep: List[str] = [
            "Time step: ",
            "Zeitschritt: ",
            "Tijdsstap: ",
            "Passo temporale: ",
            "Pas de temps: ",
            "Paso temporal: ",
            "Paso temporal: ",
        ]
        self.label_DateLine: List[str] = [
            "Date line: ",
            "Datumsspalte: ",
            "Datumlijn: ",
            "Linea della data: ",
            "Ligne de date: ",
            "Línea de fecha: ",
            "Liña de data: ",
        ]
        self.option_column: List[str] = [
            "Thermal demand in one or two columns?:,1 column,2 columns",
            "Thermischer Bedarf einer oder zwei Spalten?:,1 Spalte,2 Spalten",
            "Thermische vraag in één of twee kolommen?:,1 kolom,2 kolommen",
            "Thermal demand in one or two columns?:,1 colonna,2 colonne",
            "Thermal demand in one or two columns?;,1 colonne,2 colonnes",
            "Thermal demand in one or two columns?:,1 columna,2 columnas",
            "Thermal demand in one or two columns?:,1 columna,2 columnas",
        ]
        self.pushButton_calculate: List[str] = ["Calculate", "Berechne", "Bereken", "Calcola", "Calculer", "Calcular", "Calcular"]
        self.ErrorMassage: List[str] = ["Error!", "Fehler!", "Error!", "Errore!", "Erreur!", "Error!", "Erro!"]
        self.UnableDataFormat: List[str] = [
            "Unable to open selected data format!",
            "Das ausgewählte Datenformat kann nicht geöffnet werden!",
            "Het is niet mogelijk het geselecteerde dataformaat te openen!",
            "Impossibile aprire il formato dati selezionato!",
            "Impossible d'ouvrir le format de données sélectionné!",
            "No se puede abrir el formato de datos seleccionado!",
            "Non se pode abrir o formato de datos escollido!",
        ]
        self.ChooseCSV: List[str] = [
            "Choose csv to load data fileImport",
            "Wählen Sie csv zum Laden einer Datendatei",
            "Selecteer csv",
            "Scegli csv per caricare il fileImport dei dati",
            "Choisissez csv pour charger le fichier de données.",
            "Elija csv para cargar el archivo de datos",
            "Escolla csv para cargar o ficheiro de datos",
        ]
        self.ChooseXLS: List[str] = [
            "Choose xlsx to load data fileImport",
            "Wählen Sie xlsx zum Laden einer Datendatei",
            "Selecteer xlsx",
            "Scegli xlsx per caricare il fileImport di dati",
            "Choisissez xlsx pour charger le fichier de données",
            "Elija xlsx para cargar el archivo de datos",
            "Escolla xlsx para cargar o ficheiro de datos",
        ]
        self.ChooseXLSX: List[str] = [
            "Choose xls to load data fileImport",
            "Wählen Sie xls zum Laden einer Datendatei",
            "Selecteer xls",
            "Scegli xls per caricare il fileImport di dati",
            "Choisissez xls pour charger le fichier de données",
            "Elija xls para cargar el archivo de datos",
            "Escolla xls para cargar o ficheiro de datos",
        ]
        self.no_file_selected: List[str] = [
            "No file selected.",
            "Keine Datei ausgewählt.",
            "Geen bestand geselecteerd.",
            "Nessun il file selezionato.",
            "Aucun fichier sélectionné.",
            "No se ha seleccionado ningún archivo.",
            "Non se escolleu ningún ficheiro.",
        ]
        self.ValueError: List[str] = [
            "Value error: check selected columns",
            "Wertefehler: ausgewählte Spalten prüfen",
            "Waarde-error: controleer geselecteerde kolommen",
            "Errore di valore: controlla le colonne selezionate",
            "Erreur de valeur : vérifiez les colonnes sélectionnées",
            "Error de valor: compruebe las columnas seleccionadas",
            "Erro de valor: comprobe as columnas escollidas",
        ]
        self.ColumnError: List[str] = [
            "Wrong column: check selected columns",
            "Falsche Spalte: ausgewählte Spalten prüfen",
            "Foute kolom: controleer geselecteerde kolommen",
            "Colonna errata: controlla le colonne selezionate",
            "Colonne incorrecte : vérifiez les colonnes sélectionnées",
            "Columna incorrecta: compruebe las columnas seleccionadas",
            "Columna incorrecta: comprobe as columnas escollidas",
        ]
        self.choose_load: List[str] = [
            "Choose *.GHEtool to load scenarios",
            "Wählen Sie *.GHEtool zum Laden von Szenarien",
            "Kies *.GHEtool bestand",
            "Scegliere *.GHEtool per caricare gli scenari",
            "Choisir *.GHEtool pour charger les scénarios",
            "Elija *.GHEtool para cargar escenarios",
            "Escolla *.GHEtool para cargar escenarios",
        ]
        self.SaveFigure: List[str] = [
            "Choose png location to save figure",
            "Wählen Sie einen png-Speicherort für die Abbildung",
            "Kies gewenste png locatie",
            "Scegli il percorso png per salvare la figura",
            "Choisissez l'emplacement png pour enregistrer la figure",
            "Elija la localización del png para guardar figura",
            "Escolla a localización do png para gardar figura",
        ]
        self.SaveData: List[str] = [
            "Choose csv location to save results",
            "Wählen Sie einen csv-Speicherort zum Speichern der Ergebnisse",
            "Kies gewenste csv locatie",
            "Scegli il percorso csv per salvare i risultati",
            "Choisissez l'emplacement csv pour enregistrer les résultats",
            "Elija la localización del csv para guardar resultados",
            "Escolla a localización do csv para gardar resultados",
        ]
        self.Save: List[str] = [
            "Choose *.GHEtool location to save scenarios",
            "Wählen Sie den *.GHEtool-Speicherort zum Speichern von Szenarien",
            "Kies gewenste *.GHEtool locatie",
            "Scegli il percorso *.GHEtool per salvare gli scenari",
            "Choisissez un emplacement *.GHEtool pour enregistrer les scénarios",
            "Elija la localización del *.GHEtool para guardar escenarios",
            "Escolla a localización do *.GHEtool para gardar escenarios",
        ]
        self.label_WarningCustomBorefield: List[str] = [
            "With the selected values a customized bore field will be calculated. This will dramatically increase the calculation time.",
            "Mit den gewählten Werten wird ein individuelles Borefeld berechnet. Dadurch wird die Berechnungszeit drastisch erhöht.",
            "Met de geselecteerde waarden moet een aangepast boorveld worden berekend.Dit zal de berekentijd drastisch doen toenemen.",
            "With the selected values a customized bore field will be calculated. This will dramatically increase the calculation time.",
            "With the selected values a customized bore field will be calculated. This will dramatically increase the calculation time.",
            "Un campo de captación será calculado con los valores seleccionados. El tiempo de computación aumentará drásticamente.",
            "Calcularase un campo de captación cos valores escollidos. O tempo de cálculo aumentará drásticamente.",
        ]
        self.label_WarningDepth: List[str] = [
            "The calculated size is below the suggested minimum of 50 m. The calculation may be incorrect.",
            "Die berechnete Größe liegt unter dem empfohlenen Minimum von 50 m. Die Berechnung ist möglicherweise fehlerhaft.",
            "De berekende diepte is lager dan het voorgestelde minimum van 50m.De berekening kan inaccuraat zijn.",
            "The calculated size is below the suggested minimum of 50 m. The calculation may be incorrect.",
            "The calculated size is below the suggested minimum of 50 m. The calculation may be incorrect.",
            "El tamaño calculado se encuentra por debajo del mínimo sugerido de 15 m. El dimensionado puede no ser correcto.",
            "O tamaño calculado está por debaixo do mínimo suxerido de 15 m. O dimensionado pode non ser o correcto.",
        ]
        self.checkBox_SizeBorefield: List[str] = [
            "Size borefield by length and width",
            "Dimensionierung des Bohrlochfeldes nach Länge und Breite",
            "Dimensioneer boorveld met breedte en lengte",
            "Size borefield by length and width",
            "Size borefield by length and width",
            "Size borefield by length and width",
            "Size borefield by length and width",
        ]
        self.label_Size_B: List[str] = [
            "Borehole spacing: ",
            "Bohrlochabstand: ",
            "Boorgatspatiëring: ",
            "Borehole spacing: ",
            "Borehole spacing: ",
            "Borehole spacing: ",
            "Borehole spacing: ",
        ]
        self.label_Size_L: List[str] = [
            "Length of rectangular field: ",
            "Länge des rechteckigen Feldes: ",
            "Lengte van het rechthoekig veld: ",
            "Length of rectangular field: ",
            "Length of rectangular field: ",
            "Length of rectangular field: ",
            "Length of rectangular field: ",
        ]
        self.label_Size_W: List[str] = [
            "Width of rectangular field: ",
            "Breite des rechteckigen Feldes: ",
            "Breedte van het rechthoekig veld: ",
            "Width of rectangular field: ",
            "Width of rectangular field: ",
            "Width of rectangular field: ",
            "Width of rectangular field: ",
        ]
        self.label_New: List[str] = ["New Project", "Neues Projekt", "Nieuw project", "New Project", "New Project", "New Project", "New Project"]
        self.label_Save: List[str] = ["Save Project", "Speichere Projekt", "Bewaar project", "Save Project", "Save Project", "Save Project", "Save Project"]
        self.label_Open: List[str] = ["Open Project", "Öffne Projekt", "Open project", "Open Project", "Open Project", "Open Project", "Open Project"]
        self.label_Save_As: List[str] = ["Save as", "Speichere Projekt unter ...", "Sla op als", "Save as", "Save as", "Save as", "Save as"]
        self.Calculation_Finished: List[str] = [
            "Calculation finished",
            "Berechnung fertiggestellt",
            "Berekening beëindigd",
            "Calculation finished",
            "Calculation finished",
            "Calculation finished",
            "Calculation finished",
        ]
        self.tool_imported: List[str] = [
            "GHEtool imported",
            "GHEtool importiert",
            "GHEtool geïmporteerd",
            "GHEtool imported",
            "GHEtool imported",
            "GHEtool imported",
            "GHEtool imported",
        ]
        self.tool_imported_start: List[str] = [
            "Start importing GHEtool",
            "Starte GHEtool zu importieren",
            "Start importering GHEtool",
            "Start importing GHEtool",
            "Start importing GHEtool",
            "Start importing GHEtool",
            "Start importing GHEtool",
        ]
        self.label_new_scenario: List[str] = [
            "Enter new scenario name",
            "Neuer Name für das Szenario",
            "Nieuwe naam scenario",
            "Enter new scenario name",
            "Enter new scenario name",
            "Enter new scenario name",
            "Enter new scenario name",
        ]
        self.new_name: List[str] = ["New name for ", "Neuer Name für ", "Nieuwe naam voor ", "New name for ", "New name for ", "New name for ", "New name for "]
        self.label_okay: List[str] = ["Okay ", "Okay ", "Oke ", "Okay ", "Okay ", "Okay ", "Okay "]
        self.label_abort: List[str] = ["Abort ", "Abbruch ", "Geannuleerd ", "Abort ", "Abort ", "Abort ", "Abort "]
        self.no_backup_file: List[str] = [
            "no backup fileImport",
            "Keine Sicherungsdatei gefunden",
            "geen backup fileImport",
            "no backup fileImport",
            "no backup fileImport",
            "no backup fileImport",
            "no backup fileImport",
        ]
        self.label_close: List[str] = ["Close", "Schließen", "Sluit", "Close", "Close", "Close", "Close"]
        self.label_cancel: List[str] = ["Cancel", "Abbrechen", "Annuleer", "Cancel", "Cancel", "Cancel", "Cancel"]
        self.label_CancelTitle: List[str] = ["Warning", "Warnung", "Waarschuwing", "Warning", "Warning", "Warning", "Warning"]
        self.label_LeaveScenarioText: List[str] = [
            "Are you sure you want to leave scenario? Any unsaved work will be lost.",
            "Bist du sicher das Szenario zu verlasen? Alle ungesicherten Änderungen gehen sonst verloren.",
            "Bent u zeker dat u het scenario wilt verlaten?Onopgeslagen werk kan verloren gaan.",
            "Are you sure you want to leave scenario? Any unsaved work will be lost.",
            "Are you sure you want to leave scenario? Any unsaved work will be lost.",
            "Are you sure you want to leave scenario? Any unsaved work will be lost.",
            "Are you sure you want to leave scenario? Any unsaved work will be lost.",
        ]
        self.label_LeaveScenario: List[str] = [
            "Leave scenario",
            "Szenario verlassen",
            "Verlaat scenario",
            "Leave scenario",
            "Leave scenario",
            "Leave scenario",
            "Leave scenario",
        ]
        self.label_StayScenario: List[str] = [
            "Stay by scenario",
            "Beim Szenario bleiben",
            "Blijf bij scenario",
            "Stay by scenario",
            "Stay by scenario",
            "Stay by scenario",
            "Stay by scenario",
        ]
        self.X_Axis_Load: List[str] = [
            "Month of year",
            "Monat des Jahres",
            "Maand van het jaar",
            "Month of year",
            "Month of year",
            "Month of year",
            "Month of year",
        ]
        self.Y_Axis_Load_P: List[str] = [
            "Remaining peak thermal power [kW]",
            "Übriggebliebene Spitzenleistung [kW]",
            "Overblijvende piek [kW]",
            "Remaining peak thermal power [kW]",
            "Remaining peak thermal power [kW]",
            "Remaining peak thermal power [kW]",
            "Remaining peak thermal power [kW]",
        ]
        self.Y_Axis_Load_Q: List[str] = [
            "Remaining thermal energy [kWh]",
            "Übriggebliebene thermische Last [kWh]",
            "Overblijvende thermische energie [kWh]",
            "Remaining thermal energy [kWh]",
            "Remaining thermal energy [kWh]",
            "Remaining thermal energy [kWh]",
            "Remaining thermal energy [kWh]",
        ]
        self.menu_language: List[str] = ["Language", "Sprache", "Taal", "Languange", "Languange", "Idiom", "Lingua"]
        self.menu_settings: List[str] = ["Settings", "Einstellungen", "Instellingen", "Settings", "Settings", "Settings", "Settings"]
        self.menu_calculation: List[str] = ["Calculation", "Berechnung", "Berekening", "Calculation", "Calculation", "Calculation", "Calculation"]
        self.menu_file: List[str] = ["File", "Datei", "Bestand", "File", "File", "File", "File"]
        self.menu_scenario: List[str] = ["Scenario", "Szenario", "Scenario", "Scenario", "Scénario", "Escenario", "Escenario"]
        self.action_start_multiple: List[str] = [
            "Calculate all scenarios",
            "Berechne alle Szenarios",
            "Bereken alle scenarios",
            "Calculate all scenarios",
            "Calculate all scenarios",
            "Calculate all scenarios",
            "Calculate all scenarios",
        ]
        self.action_new: List[str] = ["New Project", "Neues Projekt", "Nieuw project", "New Project", "New Project", "New Project", "New Project"]
        self.action_save: List[str] = ["Save Project", "Speichere Projekt", "Bewaar project", "Save Project", "Save Project", "Save Project", "Save Project"]
        self.action_open: List[str] = ["Open Project", "Öffne Projekt", "Open project", "Open Project", "Open Project", "Open Project", "Open Project"]
        self.action_update_scenario: List[str] = [
            "Update scenario",
            "Szenario aktualisieren",
            "Update scenario",
            "Aggiorna scenario",
            "Mettre à jour le scénario",
            "Actualizar escenario",
            "Actualizar escenario",
        ]
        self.action_add_scenario: List[str] = [
            "Add scenario",
            "Szenario hinzufügen",
            "Nieuw scenario",
            "Aggiungi scenario",
            "Ajouter un scénario",
            "Añadir escenario",
            "Engadir escenario",
        ]
        self.action_delete_scenario: List[str] = [
            "Delete scenario",
            "Szenario löschen",
            "Verwijder scenario",
            "Cancella scenario",
            "Supprimer un scénario",
            "Borrar escenario",
            "Eliminar escenario",
        ]
        self.action_save_as: List[str] = ["Save as", "Speichere Projekt unter ...", "Sla op als", "Save as", "Save as", "Save as", "Save as"]
        self.button_rename_scenario: List[str] = [
            "Rename scenario",
            "Szenario umbenennen",
            "Hernoem scenario",
            "Rename scenario",
            "Rename scenario",
            "Rename scenario",
            "Rename scenario",
        ]
        self.button_rename_scenario: List[str] = [
            "Rename scenario",
            "Szenario umbenennen",
            "Hernoem scenario",
            "Rename scenario",
            "Rename scenario",
            "Rename scenario",
            "Rename scenario",
        ]
        self.label_Language_Head: List[str] = ["Language", "Sprache", "Taal", "Languange", "Languange", "Idiom", "Lingua"]
        self.label_aim_question: List[str] = [
            "What is the purpose of the simulation?",
            "Was ist das Ziel der Simulation?",
            "Wat is het doel van de berekening?",
            "What is the purpose of the simulation?",
            "What is the purpose of the simulation?",
            "What is the purpose of the simulation?",
            "What is the purpose of the simulation?",
        ]
        self.category_select_file: List[str] = [
            "Select data file",
            "Wähle Datendatei",
            "Selecteer data fileImport",
            "Select data file",
            "Select data file",
            "Select data file",
            "Select data file",
        ]
        self.label_Filename_2: List[str] = [
            "Filename: ",
            "Dateiname: ",
            "Bestandsnaam: ",
            "Nome fileImport: ",
            "Nom de fichier: ",
            "Nombre de archivo: ",
            "Nome de ficheiro: ",
        ]
        self.category_th_demand: List[str] = [
            "Thermal demands",
            "Thermische Lasten",
            "Thermische vraag",
            "Richieste termiche",
            "Demande thermique",
            "Cargas térmicas",
            "Cargas térmicas",
        ]
        self.option_heating_column: List[str] = [
            "Heating load line: ",
            "Heizlastspalte: ",
            "Belastingslijn verwarming: ",
            "Linea di carico di riscaldamento: ",
            "Ligne de charge de chauffage: ",
            "Línea de carga de calefacción: ",
            "Liña de carga de calefacción: ",
        ]
        self.option_cooling_column: List[str] = [
            "Cooling load line: ",
            "Kühllastspalte: ",
            "Belastingslijn koeling: ",
            "Linea del carico di raffreddamento: ",
            "Ligne de charge de refroidissement: ",
            "Línea de carga de refrigeración: ",
            "Liña de carga de refrixeración: ",
        ]
        self.option_single_column: List[str] = [
            "Load line: ",
            "Lastspalte: ",
            "Belastingslijn: ",
            "Linea di carico: ",
            "Ligne de charge: ",
            "Línea de carga: ",
            "Liña de carga: ",
        ]
        self.option_unit_data: List[str] = [
            "Unit data: ",
            "Dateneinheit: ",
            "Eenheid data: ",
            "Dati @dell'unità:  ",
            "Données de l'unité: ",
            "Datos de unidad: ",
            "Datos de unidade: ",
        ]
        self.category_save_scenario: List[str] = [
            "Scenario settings",
            "Szenarioeinstellungen",
            "Instellingen opslaan scenario",
            "Scenario saving settings",
            "Scenario saving settings",
            "Scenario saving settings",
            "Scenario saving settings",
        ]
        self.option_toggle_buttons: List[str] = [
            "Use toggle buttons?:, no , yes ",
            "Umschalterbutton?:, Nein , Ja ",
            "Toggle-gedrag?:, nee , ja",
            "Toggle buttons?:, no , yes ",
            "Toggle buttons?:, no , yes ",
            "Toggle buttons?:, no , yes ",
            "Toggle buttons?:, no , yes",
        ]
        self.option_auto_saving: List[str] = [
            "Use automatic saving?, no , yes ",
            "Automatisches speichern nutzen?, Nein, Ja ",
            "Automatisch opslaan, nee , ja ",
            "Automatic saving, no , yes ",
            "Automatic saving, no , yes ",
            "Automatic saving, no , yes ",
            "Automatic saving, no , yes",
        ]
        self.hint_saving: List[str] = [
            "If Auto saving is selected the scenario will automatically saved if a scenario is changed. Otherwise the scenario has to be saved with the Update scenario button in the upper left corner if the changes should not be lost.",
            "Wenn Automatisch speichern ausgewählt ist, wird das Szenario automatisch gespeichert, wenn ein Szenario geändert wird. Andernfalls muss das Szenario mit der Schaltfläche Szenario aktualisieren in der oberen linken Ecke gespeichert werden, wenn die Änderungen nicht verloren gehen sollen.",
            'Als auto-opslaan is geselecteerd, zal het scenario automatisch worden opgeslagen als het wordt gewijzigd. Anders kan het scenario opgeslagen worden als op de "update scenario"-kopwordt gedrukt als deze niet verloren mogen gaan.',
            "If Auto saving is selected the scenario will automatically saved if a scenario is changed. Otherwise the scenario has to be saved with the Update scenario button in the upper left corner if the changes should not be lost.",
            "If Auto saving is selected the scenario will automatically saved if a scenario is changed. Otherwise the scenario has to be saved with the Update scenario button in the upper left corner if the changes should not be lost.",
            "If Auto saving is selected the scenario will automatically saved if a scenario is changed. Otherwise the scenario has to be saved with the Update scenario button in the upper left corner if the changes should not be lost.",
            "If Auto saving is selected the scenario will automatically saved if a scenario is changed. Otherwise the scenario has to be saved with the Update scenario button in the upper left corner if the changes should not be lost.",
        ]
        self.category_constant_rb: List[str] = [
            "Constant equivalent borehole resistance",
            "Konstanter equivalänter Bohrlochwiderstand",
            "Equivalente boorgatweerstand",
            "Equivalent borehole resistance",
            "Equivalent borehole resistance",
            "Equivalent borehole resistance",
            "Equivalent borehole resistance",
        ]
        self.category_fluid_data: List[str] = ["Fluid data", "Fluiddaten", "Fluidumdata", "Fluid data", "Fluid data", "Fluid data", "Fluid data"]
        self.option_fluid_conductivity: List[str] = [
            "Thermal conductivity [W/mK]: ",
            "Wärmeleitfähigkeit [W/mK]: ",
            "Thermische conductiviteit [W/mK]: ",
            "Thermal conductivity [W/mK]: ",
            "Thermal conductivity [W/mK]: ",
            "Thermal conductivity [W/mK]: ",
            "Thermal conductivity [W/mK]: ",
        ]
        self.option_fluid_mass_flow: List[str] = [
            "Mass flow rate [kg/s]: ",
            "Massenstrom [kg/s]: ",
            "Massadebiet [kg/s]: ",
            "Mass flow rate [kg/s]: ",
            "Mass flow rate [kg/s]: ",
            "Mass flow rate [kg/s]: ",
            "Mass flow rate [kg/s]: ",
        ]
        self.option_fluid_density: List[str] = [
            "Density [kg/m³]:",
            "Dichte [kg/m³]:",
            "Dichtheid [kg/m³]:",
            "Density [kg/m³]:",
            "Density [kg/m³]:",
            "Density [kg/m³]:",
            "Density [kg/m³]:",
        ]
        self.option_fluid_capacity: List[str] = [
            "Thermal capacity [J/kg K]:",
            "Wärmekapazität [J/kg K]:",
            "Thermisch warmtecapaciteit [J/kg K]:",
            "Thermal capacity [J/kg K]:",
            "Thermal capacity [J/kg K]:",
            "Thermal capacity [J/kg K]:",
            "Thermal capacity [J/kg K]:",
        ]
        self.option_fluid_viscosity: List[str] = [
            "Dynamic viscosity [Pa s]:",
            "Dynamische Viskosität [Pa s]:",
            "Dynamische viscositeit [Pa s]:",
            "Dynamic viscosity [Pa s]:",
            "Dynamic viscosity [Pa s]:",
            "Dynamic viscosity [Pa s]:",
            "Dynamic viscosity [Pa s]:",
        ]
        self.category_pipe_data: List[str] = ["Pipe data", "Rohrdaten", "Boorgatdata", "Pipe data", "Pipe data", "Pipe data", "Pipe data"]
        self.option_pipe_number: List[str] = [
            "Number of pipes [#]:",
            "Anzahl an Rohren [#]:",
            "Aantal U-buizen [#]:",
            "Number of pipes [#]:",
            "Number of pipes [#]:",
            "Number of pipes [#]:",
            "Number of pipes [#]:",
        ]
        self.option_pipe_grout_conductivity: List[str] = [
            "Grout thermal conductivity [W/mK]: ",
            "Wärmeleitfähigkeit der Füllung [W/mK]: ",
            "Thermische conductiviteit van de vulling [W/mK]: ",
            "Grout thermal conductivity [W/mK]: ",
            "Grout thermal conductivity [W/mK]: ",
            "Grout thermal conductivity [W/mK]: ",
            "Grout thermal conductivity [W/mK]: ",
        ]
        self.option_pipe_conductivity: List[str] = [
            "Pipe thermal conductivity [W/mK]: ",
            "Wärmeleitfähigkeit der Rohre [W/mK]: ",
            "Thermische conductiviteit van de leiding [W/mK]: ",
            "Pipe thermal conductivity [W/mK]: ",
            "Pipe thermal conductivity [W/mK]: ",
            "Pipe thermal conductivity [W/mK]: ",
            "Pipe thermal conductivity [W/mK]: ",
        ]
        self.option_pipe_outer_radius: List[str] = [
            "Outer pipe radius [m]: ",
            "Äußerer Rohrradius [m]: ",
            "Straal buitenkant leiding [m]: ",
            "Outer pipe radius [m]: ",
            "Outer pipe radius [m]: ",
            "Outer pipe radius [m]: ",
            "Outer pipe radius [m]: ",
        ]
        self.option_pipe_inner_radius: List[str] = [
            "Inner pipe radius [m]: ",
            "Innerer Rohrradius [m]: ",
            "Straal binnenkant leiding [m]: ",
            "Inner pipe radius [m]: ",
            "Inner pipe radius [m]: ",
            "Inner pipe radius [m]: ",
            "Inner pipe radius [m]: ",
        ]
        self.option_pipe_borehole_radius: List[str] = [
            "Borehole radius [m]:",
            "Bohrlochradius [m]:",
            "Boorgatstraal [m]:",
            "Borehole radius [m]:",
            "Borehole radius [m]:",
            "Borehole radius [m]:",
            "Borehole radius [m]:",
        ]
        self.option_pipe_borehole_radius_2: List[str] = [
            "Borehole radius [m]:",
            "Bohrlochradius [m]:",
            "Boorgatstraal [m]:",
            "Borehole radius [m]:",
            "Borehole radius [m]:",
            "Borehole radius [m]:",
            "Borehole radius [m]:",
        ]
        self.option_pipe_distance: List[str] = [
            "Distance of pipe until center [m]:",
            "Distanz zwischen Rohr und Mittelpunkt [m]:",
            "Afstand van de leiding tot het centrum van het boorgat [m]:",
            "Distance of pipe until center [m]:",
            "Distance of pipe until center [m]:",
            "Distance of pipe until center [m]:",
            "Distance of pipe until center [m]:",
        ]
        self.option_pipe_roughness: List[str] = [
            "Pipe roughness [m]:",
            "Rohrrauhigkeit [m]:",
            "Ruwheid leiding [m]:",
            "Pipe roughness [m]:",
            "Pipe roughness [m]:",
            "Pipe roughness [m]:",
            "Pipe roughness [m]:",
        ]
        self.option_pipe_depth: List[str] = [
            "Burial depth [m]:",
            "Vergrabungstiefe [m]:",
            "Begraven diepte [m]:",
            "Burial depth [m]:",
            "Burial depth [m]:",
            "Burial depth [m]:",
            "Burial depth [m]:",
        ]
        self.label_ResOptimizeLoad1: List[str] = [
            "The peak heating / cooling load is: ",
            "Die Spitzenheiz-/kühllast ist: ",
            "De piek verwarming / koeling is: ",
            "The peak heating / cooling load is: ",
            "The peak heating / cooling load is: ",
            "The peak heating / cooling load is: ",
            "The peak heating / cooling load is: ",
        ]
        self.label_ResOptimizeLoad2: List[str] = [
            "The heating / cooling load is: ",
            "Die Heiz-/Kühllast: ",
            "De belasting in verwarming / koeling is: ",
            "The heating / cooling load is:  ",
            "The heating / cooling load is: ",
            "The heating / cooling load is: ",
            "The heating / cooling load is: ",
        ]
        self.label_ResOptimizeLoad3: List[str] = ["This is ", "Dies ist ", "Dit is ", "This is ", "This is ", "This is ", "This is "]
        self.label_ResOptimizeLoad4: List[str] = [
            "% of the total load. ",
            "% der kompletten Last. ",
            "% van de totale belasting. ",
            "% of the total load. ",
            "% of the total load. ",
            "% of the total load. ",
            "% of the total load. ",
        ]
        self.label_CancelText: List[str] = [
            "Are you sure you want to quit? Any unsaved work will be lost.",
            "Bist du sicher das Programm zu schließen? Alle ungesicherten Änderungen gehen sonst verloren.",
            "Bent u zeker dat u wilt afsluiten? Niet opgeslagen wijzigingen zullen verloren gaan.",
            "Are you sure you want to quit? Any unsaved work will be lost.",
            "Are you sure you want to quit? Any unsaved work will be lost.",
            "Are you sure you want to quit? Any unsaved work will be lost.",
            "Are you sure you want to quit? Any unsaved work will be lost.",
        ]
        self.label_ResOptimizeLoad5: List[str] = [
            "The remaining peak heating / cooling load is: ",
            "Die übrigbleibende Spitzenheiz-/kühllast ist: ",
            "De resulterende piek in verwarming / koeling is: ",
            "The remaining peak heating / cooling load is: ",
            "The remaining peak heating / cooling load is: ",
            "The remaining peak heating / cooling load is: ",
            "The remaining peak heating / cooling load is: ",
        ]
        self.label_ResOptimizeLoad6: List[str] = [
            "The remaining heating / cooling load is: ",
            "Die übrigbleibende Heiz-/Kühllast:  ",
            "De resulterende belasting in verwarming / koeling is: ",
            "The remaining heating / cooling load is: ",
            "The remaining heating / cooling load is: ",
            "The remaining heating / cooling load is: ",
            "The remaining heating / cooling load is: ",
        ]
        self.pushButton_start_single: List[str] = [
            "Calculate current scenario",
            "Berechne ausgewähltes Szenario",
            "Bereken huidig scenario",
            "Calculate current scenario",
            "Calculate current scenario",
            "Calculate current scenario",
            "Calculate current scenario",
        ]
        self.not_calculated: List[str] = [
            "Not calculated",
            "Noch nicht berechnet",
            "Niet berekend",
            "Not calculated",
            "Not calculated",
            "Not calculated",
            "Not calculated",
        ]
        self.NoSolution: List[str] = [
            "No Solution found",
            "Keine Lösung gefunden",
            "Geen oplossing gevonden",
            "No Solution found",
            "No Solution found",
            "No Solution found",
            "No Solution found",
        ]
        self.aim_temp_profile: List[str] = [
            "Determine temperature profile",
            "Temperaturprofil berechnen",
            "Bepaal temperatuursprofiel",
            "Determine temperature profile",
            "Determine temperature profile",
            "Determine temperature profile",
            "Determine temperature profile",
        ]
        self.aim_req_depth: List[str] = [
            "Determine required depth",
            "Notwendige Tiefe berechnen",
            "Bereken benodigde diepte",
            "Determine required depth",
            "Determine required depth",
            "Determine required depth",
            "Determine required depth",
        ]
        self.aim_size_length: List[str] = [
            "Size by length and width",
            "Bestimme Länge und Breite des Bohrfeldes",
            "Dimensioneer bij breedte en lengte",
            "Size by length and width",
            "Size by length and width",
            "Size by length and width",
            "Size by length and width",
        ]
        self.aim_optimize: List[str] = [
            "Optimize load profile",
            "Optimiere Lastprofil",
            "Optimaliseer belastingsprofiel",
            "Optimize load profile",
            "Optimize load profile",
            "Optimize load profile",
            "Optimize load profile",
        ]
        self.category_calculation: List[str] = [
            "Calculation options",
            "Berechnungsoptionen",
            "Berekeningsopties",
            "Calculation options",
            "Calculation options",
            "Calculation options",
            "Calculation options",
        ]
        self.option_method_size_depth: List[str] = [
            "Method for size borehole depth:,  L2  ,  L3  ,  L4  ",
            "Methode zur Bohrlochtiefendimensionierung:,  L2  ,  L3  ,  L4  ",
            "Methode voor boorvelddimensionering:,  L2  ,  L3  ,  L4  ",
            "Method for size borehole depth:,  L2  ,  L3  ,  L4  ",
            "Method for size borehole depth:,  L2  ,  L3  ,  L4  ",
            "Method for size borehole depth:,  L2  ,  L3  ,  L4  ",
            "Method for size borehole depth:,  L2  ,  L3  ,  L4  ",
        ]
        self.option_method_size_length: List[str] = [
            "Method for size width and length:,  L2  ,  L3  ",
            "Methode für Längen- und Breitendimensionierung:,  L2  ,  L3  ",
            "Methode voor boorvelddimensionering:,  L2  ,  L3  ",
            "Method for size width and length:,  L2  ,  L3  ",
            "Method for size width and length:,  L2  ,  L3  ",
            "Method for size width and length:,  L2  ,  L3  ",
            "Method for size width and length:,  L2  ,  L3  ",
        ]
        self.option_method_temp_gradient: List[str] = [
            "Which temperature gradient over depth be considered?:, none , heat flux , temperature gradient ",
            "Welche Art Temperaturgradient soll berücksichtigt werden?:, Keiner , Wärmestrom , Temperaturgradient ",
            "Moet een temperatuursgradiënt in rekening worden gebracht?:, nee , hittegolf , temperatuursgradiënt, ",
            "Which temperature gradient over depth be considered?:, none , heat flux , temperature gradient ",
            "Which temperature gradient over depth be considered?:, none , heat flux , temperature gradient ",
            "Which temperature gradient over depth be considered?:, none , heat flux , temperature gradient ",
            "Which temperature gradient over depth be considered?:, none , heat flux , temperature gradient ",
        ]
        self.option_method_rb_calc: List[str] = [
            "Borehole resistance calculation method:, constant , dynamic ",
            "Methode zur Bohrlochwiderstangsberechnung:, Konstant , Dynamisch ",
            "Berekeningsmethode boorgatweerstand:, constant , dynamisch ",
            "Borehole resistance calculation method:, constant , dynamic ",
            "Borehole resistance calculation method:, constant , dynamic ",
            "Borehole resistance calculation method:, constant , dynamic ",
            "Borehole resistance calculation method:, constant , dynamic",
        ]
        self.category_earth: List[str] = [
            "Earth properties",
            "Erdeigenschaften",
            "Grondeigenschappen",
            "Earth properties",
            "Earth properties",
            "Earth properties",
            "Earth properties",
        ]
        self.cat_no_results: List[str] = ["No results", "Keine Ergebnisse", "Geen resultaten", "No results", "No results", "No results", "No results"]
        self.text_no_result: List[str] = [
            "No results are yet calculated",
            "Es wurden noch keine Ergebnisse berechnet",
            "Er zijn nog geen resultaten berekend",
            "No results are yet calculated",
            "No results are yet calculated",
            "No results are yet calculated",
            "No results are yet calculated",
        ]
        self.numerical_results: List[str] = [
            "Numerical results",
            "Numerische Ergebnisse",
            "Numerische resultaten",
            "Numerical results",
            "Numerical results",
            "Numerical results",
            "Numerical results",
        ]
        self.result_text_depth: List[str] = ["Depth: , m", "Tiefe: , m", "Diepte: , m", "Depth: , m", "Depth: , m", "Depth: , m", "Depth: , m"]
        self.result_Rb_calculated: List[str] = [
            "Equivalent borehole thermal resistance: , mK/W",
            "Äquivalenter thermischer Bohrlochwiderstand: , mK/W",
            "Equivalente boorgatweerstand: , mK/W",
            "Equivalent borehole thermal resistance: , mK/W",
            "Equivalent borehole thermal resistance: , mK/W",
            "Equivalent borehole thermal resistance: , mK/W",
            "Equivalent borehole thermal resistance: , mK/W",
        ]
        self.results_ground_temperature: List[str] = [
            "Average ground temperature: , °C",
            "Durchschnittliche Erdreichtemperatur , °C",
            "Gemiddelde grondtemperatuur: , °C",
            "Average ground temperature: , °C",
            "Average ground temperature: , °C",
            "Average ground temperature: , °C",
            "Average ground temperature: , °C",
        ]
        self.results_heating_load: List[str] = [
            "Heating load on the borefield: , kWh",
            "Die Heizlast für das Bohrfeld beträgt: , kWh",
            "Verwarmingsvraag op het boorveld: , kWh",
            "Heating load on the borefield: , kWh",
            "Heating load on the borefield: , kWh",
            "Heating load on the borefield: , kWh",
            "Heating load on the borefield: , kWh",
        ]
        self.results_heating_load_percentage: List[str] = [
            "This is , % of the heating load",
            "Das sind , % der Heizlast",
            "Dit is , % van de verwarmingsvraag",
            "This is , % of the heating load",
            "This is , % of the heating load",
            "This is , % of the heating load",
            "This is , % of the heating load",
        ]
        self.results_heating_ext: List[str] = [
            "Heating load external: , kWh",
            "Die externe Heizlast beträgt: , kWh",
            "Verwarmingsvraag extern: , kWh",
            "Heating load external: , kWh",
            "Heating load external: , kWh",
            "Heating load external: , kWh",
            "Heating load external: , kWh",
        ]
        self.results_heating_peak: List[str] = [
            "with a peak of: , kW",
            "mit einer Spitzenlast von , kW",
            "met een piek van: , kW",
            "with a peak of: , kW",
            "with a peak of: , kW",
            "with a peak of: , kW",
            "with a peak of: , kW",
        ]
        self.results_cooling_load: List[str] = [
            "Cooling load on the borefield: , kWh",
            "Die Kühllast für das Bohrfeld beträgt: , kWh",
            "Koelvraag op het boorveld: , kWh",
            "Cooling load on the borefield: , kWh",
            "Cooling load on the borefield: , kWh",
            "Cooling load on the borefield: , kWh",
            "Cooling load on the borefield: , kWh",
        ]
        self.results_cooling_load_percentage: List[str] = [
            "This is , % of the cooling load",
            "Das sind , % der Kühllast",
            "Dit is , % van de koelvraag",
            "This is , % of the cooling load",
            "This is , % of the cooling load",
            "This is , % of the cooling load",
            "This is , % of the cooling load",
        ]
        self.results_cooling_ext: List[str] = [
            "Cooling load external: , kWh",
            "Die externe Kühllast beträgt: , kWh",
            "Koelvraag extern: , kWh",
            "Cooling load external: , kWh",
            "Cooling load external: , kWh",
            "Cooling load external: , kWh",
            "Cooling load external: , kWh",
        ]
        self.results_cooling_peak: List[str] = [
            "with a peak of: , kW",
            "mit einer Spitzenlast von , kW",
            "met een piek van: , kW",
            "with a peak of: , kW",
            "with a peak of: , kW",
            "with a peak of: , kW",
            "with a peak of: , kW",
        ]
        self.max_temp: List[str] = [
            "The maximum average fluid temperature is , °C",
            "Die maximale Fluidtemperatur ist , °C",
            "De maximaal gemiddelde fluïdumtemperatuur is , °C",
            "The maximum average fluid temperature is , °C",
            "The maximum average fluid temperature is , °C",
            "The maximum average fluid temperature is , °C",
            "The maximum average fluid temperature is , °C",
        ]
        self.min_temp: List[str] = [
            "The minimal average fluid temperature is , °C",
            "Die minimale Fluidtemperatur ist , °C",
            "De minimaal gemiddelde fluïdumtemperatuur is , °C",
            "The minimal average fluid temperature is , °C",
            "The minimal average fluid temperature is , °C",
            "The minimal average fluid temperature is , °C",
            "The minimal average fluid temperature is , °C",
        ]
        self.figure_temperature_profile: List[str] = [
            "Temperature evolution, Temperature [°C], Time [years]",
            "Temperaturverlauf, Temperatur [°C], Zeit [Jahren]",
            "Temperatuurevolutie, Temperatuur [°C], Time [years]",
            "Temperature evolution, Temperature [°C], Time [years]",
            "Temperature evolution, Temperature [°C], Time [years]",
            "Temperature evolution, Temperature [°C], Time [years]",
            "Temperature evolution, Temperature [°C], Time [years]",
        ]
        self.legend_figure_temperature_profile: List[str] = [
            "Show legend?, No , Yes ",
            "Legende zeigen?, Nein , Ja ",
            "Toon legende?, nee , ja ",
            "Mostra la legenda?, no , yes ",
            "Afficher la légende?, no , yes ",
            "Mostrar leyenda?, no , yes ",
            "Mostrar lenda?, no , yes",
        ]
        self.hourly_figure_temperature_profile: List[str] = [
            "Hourly profile, No , Yes ",
            "Stündliches Profil, Nein , Ja ",
            "Uurlijks profiel, nee , ja ",
            "Hourly profile, no , yes ",
            "Hourly profile, no , yes ",
            "Hourly profile, no , yes ",
            "Hourly profile, no , yes",
        ]
        self.figure_load_duration: List[str] = [
            "Load-duration curve, Power [kW], Time [hours]",
            "Jahresdauerlinie, Leistung [kW], Zeit [Stunden]",
            "Belastings-duurcurve, Vermogen [kW], Tijd [hours]",
            "Load-duration curve, Power [kW], Time [hours]",
            "Load-duration curve, Power [kW], Time [hours]",
            "Load-duration curve, Power [kW], Time [hours]",
            "Load-duration curve, Power [kW], Time [hours]",
        ]
        self.legend_figure_load_duration: List[str] = [
            "Show legend?, No , Yes ",
            "Legende zeigen?, Nein , Ja ",
            "Toon legende?, nee , ja ",
            "Mostra la legenda?, no , yes ",
            "Afficher la légende?, no , yes ",
            "Mostrar leyenda?, no , yes ",
            "Mostrar lenda?, no , yes",
        ]
        self.option_len_peak_heating: List[str] = [
            "Peak length heating [hours]: ",
            "Spitzenlastlänge Heizen [Stunden]: ",
            "Piekduur verwarming [uren]: ",
            "Peak length heating [hours]: ",
            "Peak length heating [hours]: ",
            "Peak length heating [hours]: ",
            "Peak length heating [hours]:",
        ]
        self.option_len_peak_cooling: List[str] = [
            "Peak length cooling [hours]: ",
            "Spitzenlastlänge Kühlen [Stunden]: ",
            "Piekduur koeling [uren]: ",
            "Peak length cooling [hours]: ",
            "Peak length cooling [hours]: ",
            "Peak length cooling [hours]: ",
            "Peak length cooling [hours]:",
        ]
        self.option_temperature_profile_hourly: List[str] = [
            "Should hourly data be used for the temperature profile?, no , yes ",
            "Should hourly data be used for the temperature profile?, no , yes ",
            "Moet uurlijkse data gebruikt worden voor het temperatuursprofiel?, nee , ja ",
            "Should hourly data be used for the temperature profile?, no , yes ",
            "Should hourly data be used for the temperature profile?, no , yes ",
            "Should hourly data be used for the temperature profile?, no , yes ",
            "Should hourly data be used for the temperature profile?, no , yes",
        ]
        self.option_ground_temp_gradient: List[str] = [
            "Ground temperature at infinity [°C]: ",
            "Erdreichtemperatur in der Unendlichkeit [°C]: ",
            "Grondtemperatuur op oneindig [°C]: ",
            "Temperatura del terreno all'infinito [°C]: ",
            "Température du sol à l'infini [°C]: ",
            "Temperatura del suelo en el infinito [°C]: ",
            "Temperatura do chan no infinito [°C]: ",
        ]
        self.option_n_threads: List[str] = [
            "Number of parallel threads [-]: ",
            "Anzahl an parallelen Prozessen [-]:",
            "Number of parallel threads [-]: ",
            "Number of parallel threads [-]: ",
            "Number of parallel threads [-]: ",
            "Number of parallel threads [-]: ",
            "Number of parallel threads [-]: ",
        ]
        self.option_number_circle_boreholes: List[str] = [
            "Number of boreholes [-]:",
            "Anzahl der Bohrlöcher [-]:",
            "Number of boreholes [-]:",
            "Number of boreholes [-]:",
            "Number of boreholes [-]:",
            "Number of boreholes [-]:",
            "Number of boreholes [-]:",
        ]
        self.option_borefield_radius: List[str] = [
            "Distance of the boreholes from the center of the field [m]:",
            "Abstand der Bohrlöcher vom Zentrum der Feldes [m]:",
            "Distance of the boreholes from the center of the field [m]:",
            "Distance of the boreholes from the center of the field [m]:",
            "Distance of the boreholes from the center of the field [m]:",
            "Distance of the boreholes from the center of the field [m]:",
            "Distance of the boreholes from the center of the field [m]:",
        ]
        self.custom_borefield: List[str] = [
            "Custom borefield,Borehole,x [m]:,y [m]:,Depth [m]:,Buried Depth [m]:,Borehole radius [m]",
            "Benutzerdefiniertes Bohrelochfeld,Bohrloch,x [m]:,y [m]:,Tiefe [m]:,Vergrabungstiefe [m]:,Bohrlochradius [m]",
            "Custom borefield,Borehole,x [m]:,y [m]:,Depth [m]:,Buried Depth [m]:,Borehole radius [m]",
            "Custom borefield,Borehole,x [m]:,y [m]:,Depth [m]:,Buried Depth [m]:,Borehole radius [m]",
            "Custom borefield,Borehole,x [m]:,y [m]:,Depth [m]:,Buried Depth [m]:,Borehole radius [m]",
            "Custom borefield,Borehole,x [m]:,y [m]:,Depth [m]:,Buried Depth [m]:,Borehole radius [m]",
            "Custom borefield,Borehole,x [m]:,y [m]:,Depth [m]:,Buried Depth [m]:,Borehole radius [m]",
        ]
        self.option_seperator_borefield: List[str] = [
            "Seperator in file:,Semicolon ';',Comma '++',Tab '   '",
            "Trenner in der Datei:,Semikolon ';',Komma '++',Tab '   '",
            "Scheidingsteken in file:,Puntkomma ';',Komma '++',Tab '   '",
            "Seperator in file:,Semicolon ';',Comma '++',Tab '   '",
            "Seperator in file:,Semicolon ';',Comma '++',Tab '   '",
            "Seperator in file:,Semicolon ';',Comma '++',Tab '   '",
            "Seperator in file:,Semicolon ';',Comma '++',Tab '   '",
        ]
        self.borefield_file: List[str] = [
            "Filename: ",
            "Dateiname: ",
            "Bestandsnaam: ",
            "Nome fileImport: ",
            "Nom de fichier: ",
            "Nombre de archivo: ",
            "Nome de ficheiro: ",
        ]
        self.import_borefield: List[str] = ["Load", "Laden", "Laad", "Caricare", "Chargement", "Cargar", "Cargar"]
        self.option_decimal_borefield: List[str] = [
            "Decimal sign in file:,Point '.',Comma '++'",
            "Dezimalzeichen in der Datei:,Punkt '.',Komma '++'",
            "Decimaalteken in de file:,Punt '.',Komma '++'",
            "Decimal sign in file:,Point '.',Comma '++'",
            "Decimal sign in file:,Point '.',Comma '++'",
            "Decimal sign in file:,Point '.',Comma '++'",
            "Decimal sign in file:,Point '.',Comma '++'",
        ]
        self.option_ground_heat_flux: List[str] = [
            "Geothermal heat flux [W/m2]:",
            "Geothermischer Wärmestrom [W/m²]:",
            "Geothermal heat flux [W/m2]:",
            "Geothermal heat flux [W/m2]:",
            "Geothermal heat flux [W/m2]:",
            "Geothermal heat flux [W/m2]:",
            "Geothermal heat flux [W/m2]:",
        ]
>>>>>>> 6f706585
<|MERGE_RESOLUTION|>--- conflicted
+++ resolved
@@ -1,245 +1,7 @@
 from typing import List
+
+
 class Translations:  # pragma: no cover
-<<<<<<< HEAD
-	__slots__ = ('icon', 'short_cut', 'scenarioString', 'label_Language', 'category_language', 'option_language', 'push_button_save_scenario', 'push_button_add_scenario', 'push_button_delete_scenario', 'push_button_start_multiple', 'push_button_cancel', 'page_aim', 'page_borefield', 'page_earth', 'page_borehole_resistance', 'page_thermal', 'page_result', 'page_options', 'page_settings', 'label_Status', 'label_File', 'label_Calculation', 'category_borehole', 'option_depth', 'option_spacing_width', 'option_spacing_length', 'option_conductivity', 'option_ground_temp', 'option_max_depth', 'option_min_spacing', 'option_max_spacing', 'option_max_width', 'option_max_length', 'option_heat_capacity', 'option_width', 'option_length', 'category_temperatures', 'option_min_temp', 'option_max_temp', 'option_temp_gradient', 'option_simu_period', 'option_constant_rb', 'label_next', 'label_previous', 'hint_depth', 'function_save_results', 'function_save_figure', 'X_Axis', 'Y_Axis', 'BaseCooling', 'BaseHeating', 'PeakCooling', 'PeakHeating', 'label_Import', 'checkBox_Import', 'hint_peak_heating', 'hint_peak_cooling', 'hint_load_heating', 'hint_load_cooling', 'label_UnitPeak', 'label_UnitLoad', 'hint_jan', 'hint_feb', 'hint_mar', 'hint_apr', 'hint_may', 'hint_jun', 'hint_jul', 'hint_aug', 'hint_sep', 'hint_oct', 'hint_nov', 'hint_dec', 'label_DataType', 'option_seperator_csv', 'option_filename', 'button_load_csv', 'option_decimal_csv', 'label_dataColumn', 'label_DataUnit', 'label_HeatingLoadLine', 'label_CoolingLoadLine', 'label_combined', 'label_TimeStep', 'label_DateLine', 'option_column', 'pushButton_calculate', 'ErrorMassage', 'UnableDataFormat', 'ChooseCSV', 'ChooseXLS', 'ChooseXLSX', 'no_file_selected', 'ValueError', 'ColumnError', 'choose_load', 'SaveFigure', 'SaveData', 'Save', 'label_WarningCustomBorefield', 'label_WarningDepth', 'checkBox_SizeBorefield', 'label_Size_B', 'label_Size_L', 'label_Size_W', 'label_New', 'label_Save', 'label_Open', 'label_Save_As', 'Calculation_Finished', 'tool_imported', 'tool_imported_start', 'label_new_scenario', 'new_name', 'label_okay', 'label_abort', 'no_backup_file', 'label_close', 'label_cancel', 'label_CancelTitle', 'label_LeaveScenarioText', 'label_LeaveScenario', 'label_StayScenario', 'X_Axis_Load', 'Y_Axis_Load_P', 'Y_Axis_Load_Q', 'menu_language', 'menu_settings', 'menu_calculation', 'menu_file', 'menu_scenario', 'action_start_multiple', 'action_new', 'action_save', 'action_open', 'action_update_scenario', 'action_add_scenario', 'action_delete_scenario', 'action_save_as', 'button_rename_scenario', 'button_rename_scenario', 'label_Language_Head', 'label_aim_question', 'category_select_file', 'label_Filename_2', 'category_th_demand', 'option_heating_column', 'option_cooling_column', 'option_single_column', 'option_unit_data', 'category_save_scenario', 'option_toggle_buttons', 'option_auto_saving', 'hint_saving', 'category_constant_rb', 'category_fluid_data', 'option_fluid_conductivity', 'option_fluid_mass_flow', 'option_fluid_density', 'option_fluid_capacity', 'option_fluid_viscosity', 'category_pipe_data', 'option_pipe_number', 'option_pipe_grout_conductivity', 'option_pipe_conductivity', 'option_pipe_outer_radius', 'option_pipe_inner_radius', 'option_pipe_borehole_radius', 'option_pipe_borehole_radius_2', 'option_pipe_distance', 'option_pipe_roughness', 'option_pipe_depth', 'label_ResOptimizeLoad1', 'label_ResOptimizeLoad2', 'label_ResOptimizeLoad3', 'label_ResOptimizeLoad4', 'label_CancelText', 'label_ResOptimizeLoad5', 'label_ResOptimizeLoad6', 'pushButton_start_single', 'not_calculated', 'NoSolution', 'aim_temp_profile', 'aim_req_depth', 'aim_size_length', 'aim_optimize', 'category_calculation', 'option_method_size_depth', 'option_method_size_length', 'option_method_temp_gradient', 'option_method_rb_calc', 'category_earth', 'cat_no_results', 'text_no_result', 'numerical_results', 'result_text_depth', 'result_Rb_calculated', 'result_Reynolds', 'results_ground_temperature', 'results_heating_load', 'results_heating_load_percentage', 'results_heating_ext', 'results_heating_peak', 'results_cooling_load', 'results_cooling_load_percentage', 'results_cooling_ext', 'results_cooling_peak', 'max_temp', 'min_temp', 'figure_temperature_profile', 'legend_figure_temperature_profile', 'hourly_figure_temperature_profile', 'figure_load_duration', 'legend_figure_load_duration', 'option_len_peak_heating', 'option_len_peak_cooling', 'option_temperature_profile_hourly', 'option_ground_temp_gradient', 'option_n_threads', 'option_number_circle_boreholes', 'option_borefield_radius', 'custom_borefield', 'option_seperator_borefield', 'borefield_file', 'import_borefield', 'option_decimal_borefield', 'category_demand_building_or_geo', 'geo_load', 'SCOP', 'SEER', 'results_heating_peak_geo', 'results_cooling_peak_geo', 'option_ground_temp_gradient', 'hint_press_load', 'cannot_load_new_version', 'languages')
-	def __init__(self):
-		self.languages: List[str] = ['English', 'German', 'Dutch', 'Italian', 'French', 'Spanish', 'Galician']
-		self.icon: List[str] = ['Flag_English.svg', 'Flag_German.svg', 'Flag_Dutch.svg', 'Flag_Italian.svg', 'Flag_French.svg', 'Flag_Spain.svg', 'Flag_Galicia.svg']
-		self.short_cut: List[str] = ['Ctrl+Alt+E', 'Ctrl+Alt+G', 'Ctrl+Alt+D', 'Ctrl+Alt+I', 'Ctrl+Alt+F', 'Ctrl+Alt+S', 'Ctrl+Alt+A']
-		self.scenarioString: List[str] = ['Scenario', 'Szenario', 'Scenario', 'Scenario', 'Scénario', 'Escenario', 'Escenario']
-		self.label_Language: List[str] = ['Language: ', 'Sprache: ', 'Taal: ', 'Languange: ', 'Languange: ', 'Idioma:', 'Lingua: ']
-		self.category_language: List[str] = ['Language: ', 'Sprache: ', 'Taal: ', 'Languange: ', 'Languange: ', 'Idioma:', 'Lingua: ']
-		self.option_language: List[str] = ['Language:,English,German,Dutch,Italian,French,Spanish,Galician', 'Sprache:,English,German,Dutch,Italian,French,Spanish,Galician', 'Taal:,English,German,Dutch,Italian,French,Spanish,Galician', 'Languange:,English,German,Dutch,Italian,French,Spanish,Galician', 'Languange:,English,German,Dutch,Italian,French,Spanish,Galician', 'Idioma:,English,German,Dutch,Italian,French,Spanish,Galician', 'Lingua:,English,German,Dutch,Italian,French,Spanish,Galician']
-		self.push_button_save_scenario: List[str] = ['Update scenario', 'Szenario aktualisieren', 'Update scenario', 'Aggiorna scenario', 'Mettre à jour le scénario', 'Actualizar escenario', 'Actualizar escenario']
-		self.push_button_add_scenario: List[str] = ['Add scenario', 'Szenario hinzufügen', 'Nieuw scenario', 'Aggiungi scenario', 'Ajouter un scénario', 'Añadir escenario', 'Engadir escenario']
-		self.push_button_delete_scenario: List[str] = ['Delete scenario', 'Szenario löschen', 'Verwijder scenario', 'Cancella scenario', 'Supprimer un scénario', 'Borrar escenario', 'Eliminar escenario']
-		self.push_button_start_multiple: List[str] = ['Calculate all scenarios', 'Berechne alle Szenarios', 'Bereken alle scenarios', 'Calculate all scenarios', 'Calculate all scenarios', 'Calculate all scenarios', 'Calculate all scenarios']
-		self.push_button_cancel: List[str] = ['Exit', 'Verlassen', 'Sluit', 'Esci', 'Sortie', 'Salir', 'Saír']
-		self.page_aim: List[str] = ['Aim,Aim of simulation', 'Ziel,Ziel der Simulation', 'Doel,Doel van de simulatie', 'Aim,Aim of simulation', 'Aim,Aim of simulation', 'Aim,Aim of simulation', 'Aim,Aim of simulation']
-		self.page_borefield: List[str] = ['Borefield,Borefield', 'Bohrlochfeld,Bohrlochfeld', 'Boorveld,Boorveld', 'Foro,Foro', 'Forage,Forage', 'Pozo,Pozo', 'Pozo,Pozo']
-		self.page_earth: List[str] = ['Earth,Earth', 'Erdreich,Erdreich', 'Grond,Grond', 'Terra,Terra', 'Terre,Terre', 'Terreno,Terreno', 'Chan,Chan']
-		self.page_borehole_resistance: List[str] = ['Borehole @resistance,Equivalent borehole resistance', 'Bohrloch-@widerstand,Equivalänter Bohrlochwiderstand', 'Boorgat-@weerstand,Equivalente boorgatweerstand', 'Borehole@resistance,Equivalent borehole resistance', 'Borehole@resistance,Equivalent borehole resistance', 'Borehole@resistance,Equivalent borehole resistance', 'Borehole@resistance,Equivalent borehole resistance']
-		self.page_thermal: List[str] = ['Thermal @demand,Thermal demands', 'Thermischer @Bedarf,Thermische Last', 'Thermische @vraag,Thermische vraag', 'Richieste @termiche,Richieste termiche', 'Demande @thermique,Demande thermique', 'Cargas @térmicas,Cargas térmicas', 'Cargas @térmicas,Cargas térmicas']
-		self.page_result: List[str] = ['Results,Results', 'Ergebnisse,Ergebnisse', 'Resultaten,Resultaten', 'Risultati,Risultati', 'Résultats,Résultats', 'Resultados,Resultados', 'Resultados,Resultados']
-		self.page_options: List[str] = ['Options,Options', 'Optionen,Optionen', 'Opties,Opties', 'Options,Options', 'Options,Options', 'Options,Options', 'Options,Options']
-		self.page_settings: List[str] = ['Settings,Settings', 'Einstellungen,Einstellungen', 'Instellingen,Instellingen', 'Settings,Settings', 'Settings,Settings', 'Settings,Settings', 'Settings,Settings']
-		self.label_Status: List[str] = ['Progress: ', 'Fortschritt: ', 'Vooruitgang: ', 'Progressi: ', 'Progrès: ', 'Progreso: ', 'Progreso: ']
-		self.label_File: List[str] = ['File', 'Datei', 'Bestand', 'File', 'File', 'File', 'File']
-		self.label_Calculation: List[str] = ['Calculation', 'Berechnung', 'Berekening', 'Calculation', 'Calculation', 'Calculation', 'Calculation']
-		self.category_borehole: List[str] = ['Borefield properties', 'Bohrlochfeldeigenschaften', 'Eigenschappen van boorveld', 'Proprietà del foro e della terra', 'Propriétés du trou de sonde et de la terre', 'Propiedades del pozo y terreno', 'Propiedades do pozo e do chan']
-		self.option_depth: List[str] = ['Borehole depth [m]: ', 'Bohrlochtiefe [m]: ', 'Boorgatdiepte [m]: ', 'Profondità foro [m]: ', 'Profondeur du forage [m]: ', 'Profundidad del pozo [m]: ', 'Profundidade do pozo [m]: ']
-		self.option_spacing_width: List[str] = ['Borehole spacing width [m]: ', 'Bohrlochabstand Breitenrichtung [m]: ', 'Boorgatspatiëring Breedte [m]: ', 'Spaziatura del foro [m]: ', 'Espacement des trous de forage [m]: ', 'Espaciado entre pozos [m]: ', 'Espazamento entre pozos [m]:']
-		self.option_spacing_length: List[str] = ['Borehole spacing length [m]: ', 'Bohrlochabstand Längenrichtung [m]: ', 'Boorgatspatiëring lengte [m]: ', 'Spaziatura del foro [m]: ', 'Espacement des trous de forage [m]: ', 'Espaciado entre pozos [m]: ', 'Espazamento entre pozos [m]:']
-		self.option_conductivity: List[str] = ['Conductivity of the soil [W/mK]: ', 'Wärmeleitfähigkeit des Erdreiches [W/mK]: ', 'Conductiviteit van de bodem [W/mK]: ', 'Conducibilità del terreno [W/mK]: ', 'Conductivité du sol [W/mK]: ', 'Conductividad del suelo [W/mK]: ', 'Conductividade do chan [W/mK]: ']
-		self.option_ground_temp: List[str] = ['Ground temperature at infinity [°C]: ', 'Erdreichtemperatur in der Unendlichkeit [°C]: ', 'Grondtemperatuur op oneindig [°C]: ', "Temperatura del terreno all'infinito [°C]: ", "Température du sol à l'infini [°C]: ", 'Temperatura del suelo en el infinito [°C]: ', 'Temperatura do chan no infinito [°C]: ']
-		self.option_max_depth: List[str] = ['Maximal borehole depth [m]: ', 'Maximale Bohrlochtiefe [m]: ', 'Maximale boorvelddiepte[m]: ', 'Maximal borehole depth [m]: ', 'Maximal borehole depth [m]: ', 'Maximal borehole depth [m]: ', 'Maximal borehole depth [m]: ']
-		self.option_min_spacing: List[str] = ['Minimal borehole spacing [m]: ', 'Minimaler Bohrlochabstand [m]: ', 'Minimale boorgatspatiëring [m]: ', 'Minimal borehole spacing [m]: ', 'Minimal borehole spacing [m]: ', 'Minimal borehole spacing [m]: ', 'Minimal borehole spacing [m]: ']
-		self.option_max_spacing: List[str] = ['Maximal borehole spacing [m]: ', 'Maximaler Bohrlochabstand [m]: ', 'Maximale boorgatspatiëring [m]: ', 'Maximal borehole spacing [m]: ', 'Maximal borehole spacing [m]: ', 'Maximal borehole spacing [m]: ', 'Maximal borehole spacing [m]: ']
-		self.option_max_width: List[str] = ['Maximal width of rectangular field [m]: ', 'Maximale Breite des rechteckigen Feldes [m]: ', 'Maximale breedte van het rechthoekig boorveld [m]: ', 'Maximal width of rectangular field [m]: ', 'Maximal width of rectangular field [m]: ', 'Maximal width of rectangular field [m]: ', 'Maximal width of rectangular field [m]: ']
-		self.option_max_length: List[str] = ['Maximal length of rectangular field [m]: ', 'Maximale Länge des rechteckigen Feldes [m]: ', 'Maximale lengte van het rechthoekig boorveld [m]: ', 'Maximal length of rectangular field [m]: ', 'Maximal length of rectangular field [m]: ', 'Maximal length of rectangular field [m]: ', 'Maximal length of rectangular field [m]: ']
-		self.option_heat_capacity: List[str] = ['Ground volumetric heat capacity [kJ / m³ K]:', 'Spezifische Wärmekapazität des Erdreiches [kJ / m³ K]:', 'Volumetrische warmtecapaciteit van de grond [kJ / m³ K]:', 'Ground volumetric heat capacity [kJ / m³ K]:', 'Ground volumetric heat capacity [kJ / m³ K]:', 'Ground volumetric heat capacity [kJ / m³ K]:', 'Ground volumetric heat capacity [kJ / m³ K]:']
-		self.option_width: List[str] = ['Width of rectangular field [#]: ', 'Breite des rechteckigen Feldes [#]: ', 'Breedte van het rechthoekige veld [#]: ', 'Larghezza del campo rettangolare [#]: ', 'Largeur du champ rectangulaire [#]: ', 'Ancho del campo rectangular [#]: ', 'Ancho do campo rectangular [#]: ']
-		self.option_length: List[str] = ['Length of rectangular field [#]: ', 'Länge des rechteckigen Feldes [#]: ', 'Lengte van het rechthoekige veld [#]: ', 'Lunghezza del campo rettangolare [#]: ', 'Longueur du champ rectangulaire [#]: ', 'Longitud del campo rectangular [#]: ', 'Lonxitude do campo rectangular [#]: ']
-		self.category_temperatures: List[str] = ['Temperature constraints and simulation period', 'Temperaturgrenzwerte und Simulationszeit', 'Temperatuursgrenzen en simulatieperiode', 'Vincoli di temperatura e periodo di simulazione', 'Contraintes de température et période de simulation', 'Restricciones de temperatura y período de simulación', 'Restriccións de temperatura e período de simulación']
-		self.option_min_temp: List[str] = ['Minimal temperature [°C]: ', 'Minimaltemperatur [°C]: ', 'Minimale temperatuur [°C]: ', 'Temperatura minima [°C]: ', 'Température minimale [°C]: ', 'Temperatura mínima [°C]: ', 'Temperatura mínima[°C]: ']
-		self.option_max_temp: List[str] = ['Maximal temperature [°C]: ', 'Maximaltemperatur [°C]: ', 'Maximale temperatuur [°C]: ', 'Temperatura massima [°C]: ', 'Température maximale [°C]: ', 'Temperatura máxima [°C]: ', 'Temperatura máxima [°C]: ']
-		self.option_temp_gradient: List[str] = ['Temperature gradient [K/100m]: ', 'Temperaturgradient [K/100m]: ', 'Temperatuursgradiënt [K/100m]: ', 'Temperature gradient [K/100m]: ', 'Temperature gradient [K/100m]: ', 'Temperature gradient [K/100m]: ', 'Temperature gradient [K/100m]: ']
-		self.option_simu_period: List[str] = ['Simulation period [yrs]: ', 'Simulationszeit [Jahre]: ', 'Simulatieperiode [jaar]: ', 'Periodo di simulazione [anni]: ', 'Période de simulation [années]: ', 'Período de simulación [años]: ', 'Período de simulación [anos]: ']
-		self.option_constant_rb: List[str] = ['Equivalent borehole resistance (e.g. from TRT) [mK/W]: ', 'Äquivalenter Bohrlochwiderstand [mK/W]: ', 'Equivalente boorgatweerstand [mK/W]: ', 'Resistenza equivalente del foro [mK/W]: ', 'Résistance équivalente du trou de forage [mK/W]: ', 'Resistencia del pozo equivalente [mK/W]: ', 'Resistencia do pozo equivalente [mK/W]:']
-		self.label_next: List[str] = ['next', 'nächstes', 'volgende', 'successivo', 'suivant', 'siguiente', 'seguinte']
-		self.label_previous: List[str] = ['previous', 'vorheriges', 'vorige', 'precedente', 'précédente', 'anterior', 'anterior']
-		self.hint_depth: List[str] = ['Borehole depth: ', 'Bohrlochtiefe: ', 'Boorgatdiepte: ', 'Profondità del foro:  ', 'Profondeur du trou de sonde: ', 'Profundidad del pozo: ', 'Profundidade do pozo: ']
-		self.function_save_results: List[str] = ['Save results', 'Ergebnisse speichern', 'Bewaar resultaten', 'Salva i risultati', 'Enregistrer les résultats', 'Guardar resultados', 'Gardar resultados']
-		self.function_save_figure: List[str] = ['Save figure', 'Abbildung speichern', 'Bewaar figuren', 'Salva figura', 'Sauvegarder la figure', 'Guardar figura', 'Gardar figura']
-		self.X_Axis: List[str] = ['Time [year]', 'Zeit [Jahr]', 'Tijd [jaar]', 'Tempo [anno]', 'Heure [année]', 'Tiempo [año]', 'Tempo [ano]']
-		self.Y_Axis: List[str] = ['Temperature [°C]', 'Temperatur [°C]', 'Temperatuur [°C]', 'Temperatura [°C]', 'Température [°C]', 'Temperatura [°C]', 'Temperatura [°C]']
-		self.BaseCooling: List[str] = ['base cooling', 'Grundkühlung', 'Basisbelasting koeling', 'Base raffreddamento', 'Base de refroidissement', 'Base de refrigeración', 'Base de refrixeración']
-		self.BaseHeating: List[str] = ['base heating', 'Grundheizung', 'Basisbelasting verwarming', 'Base riscaldamento', 'Chauffage de base', 'Base de calefacción', 'Base de calefacción']
-		self.PeakCooling: List[str] = ['peak cooling', 'Kühlspitzen', 'Piekkoeling', 'Picco raffreddamento', 'Refroidissement maximal', 'Pico de refrigeración', 'Pico de refrixeración']
-		self.PeakHeating: List[str] = ['peak heating', 'Heizspitzen', 'Piekverwarming', 'Picco di riscaldamento', 'Pic de chauffage', 'Pico de calefacción', 'Pico de calefacción']
-		self.label_Import: List[str] = ['Import', 'Importieren', 'Importeer', 'Importazione', 'Importation', 'Importar', 'Importar']
-		self.checkBox_Import: List[str] = ['Import Demands?', 'Lasten importieren?', 'Importeer vraag?', 'Richieste di @importazione?', "Demande d'importation?", 'Importar cargas?', 'Importar cargas?']
-		self.hint_peak_heating: List[str] = ['Heating peak', 'Heizspitzen', 'Verwarmingspiek', 'Picco di riscaldamento', 'Pic de chauffage', 'Pico de calefacción', 'Pico de calefacción']
-		self.hint_peak_cooling: List[str] = ['Cooling peak', 'Kühlspitzen', 'Koelpiek', 'Picco di raffreddamento', 'Pic de refroidissement', 'Pico de refrigeración', 'Pico de refrixeración']
-		self.hint_load_heating: List[str] = ['Heating load', 'Heizlast', 'Verwarmingslast', 'Carico di riscaldamento', 'Charge de chauffage', 'Carga de calefacción', 'Carga de calefacción']
-		self.hint_load_cooling: List[str] = ['Cooling load', 'Kühllast', 'Koellast', 'Carico di raffreddamento', 'Charge de refroidissement', 'Carga de refrigeración', 'Carga de refrixeración']
-		self.label_UnitPeak: List[str] = ['Peak unit: ', 'Einheit Spitze: ', 'Eenheid piek: ', 'Unità di picco: ', 'Unité de pointe: ', 'Unidad de pico: ', 'Unidade de pico: ']
-		self.label_UnitLoad: List[str] = ['Load unit: ', 'Einheit Last: ', 'Eenheid belasting: ', 'Unità di carico: ', 'Unité de charge: ', 'Unidad de carga: ', 'Unidade de carga: ']
-		self.hint_jan: List[str] = ['January', 'Januar', 'Januari', 'Gennaio', 'Janvier', 'Enero', 'Xaneiro']
-		self.hint_feb: List[str] = ['February', 'Februar', 'Februari', 'Febbraio', 'Février', 'Febrero', 'Febreiro']
-		self.hint_mar: List[str] = ['March', 'März', 'Maart', 'Marzo', 'Mars', 'Marzo', 'Marzo']
-		self.hint_apr: List[str] = ['April', 'April', 'April', 'Aprile', 'Avril', 'Abril', 'Abril']
-		self.hint_may: List[str] = ['May', 'Mai', 'Mei', 'Maggio', 'Mai', 'Mayo', 'Maio']
-		self.hint_jun: List[str] = ['June', 'Juni', 'Juni', 'Giugno', 'Juin', 'Junio', 'Xuño']
-		self.hint_jul: List[str] = ['July', 'Juli', 'Juli', 'Luglio', 'Juillet', 'Julio', 'Xullo']
-		self.hint_aug: List[str] = ['August', 'August', 'Augustus', 'Agosto', 'Août', 'Agosto', 'Agosto']
-		self.hint_sep: List[str] = ['September', 'September', 'September', 'Settembre', 'Septembre', 'Septiembre', 'Setembro']
-		self.hint_oct: List[str] = ['October', 'Oktober', 'Oktober', 'Ottobre', 'Octobre', 'Octubre', 'Outubro']
-		self.hint_nov: List[str] = ['November', 'November', 'November', 'Novembre', 'Novembre', 'Noviembre', 'Novembro']
-		self.hint_dec: List[str] = ['December', 'Dezember', 'December', 'Dicembre', 'Décembre', 'Diciembre', 'Decembro']
-		self.label_DataType: List[str] = ['File type: ', 'Dateityp: ', 'Bestandstype: ', 'Tipo di fileImport: ', 'Type de fichier: ', 'Tipo de archivo: ', 'Tipo de ficheiro: ']
-		self.option_seperator_csv: List[str] = ["Seperator in CSV-file:,Semicolon ';',Comma '++'", "Trenner in der CSV-Datei:,Semikolon ';',Komma '++'", "Scheidingsteken in CSV-file:,Puntkomma ';',Komma '++'", "Seperator in CSV-file:,Semicolon ';',Comma '++'", "Seperator in CSV-file:,Semicolon ';',Comma '++'", "Seperator in CSV-file:,Semicolon ';',Comma '++'", "Seperator in CSV-file:,Semicolon ';',Comma '++'"]
-		self.option_filename: List[str] = ['Filename: ', 'Dateiname: ', 'Bestandsnaam: ', 'Nome fileImport: ', 'Nom de fichier: ', 'Nombre de archivo: ', 'Nome de ficheiro: ']
-		self.button_load_csv: List[str] = ['Load', 'Laden', 'Laad', 'Caricare', 'Chargement', 'Cargar', 'Cargar']
-		self.option_decimal_csv: List[str] = ["Decimal sign in CSV-file:,Point '.',Comma '++'", "Dezimalzeichen in CSV-Datei:,Punkt '.',Komma '++'", "Decimaalteken in de CSV-file:,Punt '.',Komma '++'", "Decimal sign in CSV-file:,Point '.',Comma '++'", "Decimal sign in CSV-file:,Point '.',Comma '++'", "Decimal sign in CSV-file:,Point '.',Comma '++'", "Decimal sign in CSV-file:,Point '.',Comma '++'"]
-		self.label_dataColumn: List[str] = ['Thermal demands: ', 'Thermische Lasten: ', 'Thermische vraag: ', 'Richieste termiche: ', 'Demande thermique: ', 'Cargas térmicas: ', 'Cargas térmicas: ']
-		self.label_DataUnit: List[str] = ['Unit data: ', 'Dateneinheit: ', 'Eenheid data: ', "Dati @dell'unità:  ", "Données de l'unité: ", 'Datos de unidad: ', 'Datos de unidade: ']
-		self.label_HeatingLoadLine: List[str] = ['Heating load line: ', 'Heizlastspalte: ', 'Belastingslijn verwarming: ', 'Linea di carico di riscaldamento: ', 'Ligne de charge de chauffage: ', 'Línea de carga de calefacción: ', 'Liña de carga de calefacción: ']
-		self.label_CoolingLoadLine: List[str] = ['Cooling load line: ', 'Kühllastspalte: ', 'Belastingslijn koeling: ', 'Linea del carico di raffreddamento: ', 'Ligne de charge de refroidissement: ', 'Línea de carga de refrigeración: ', 'Liña de carga de refrixeración: ']
-		self.label_combined: List[str] = ['Load line: ', 'Load line: ', 'Belastingslijn: ', 'Linea di carico: ', 'Ligne de charge: ', 'Línea de carga: ', 'Liña de carga: ']
-		self.label_TimeStep: List[str] = ['Time step: ', 'Zeitschritt: ', 'Tijdsstap: ', 'Passo temporale: ', 'Pas de temps: ', 'Paso temporal: ', 'Paso temporal: ']
-		self.label_DateLine: List[str] = ['Date line: ', 'Datumsspalte: ', 'Datumlijn: ', 'Linea della data: ', 'Ligne de date: ', 'Línea de fecha: ', 'Liña de data: ']
-		self.option_column: List[str] = ['Thermal demand in one or two columns?:,1 column,2 columns', 'Thermischer Bedarf einer oder zwei Spalten?:,1 Spalte,2 Spalten', 'Thermische vraag in één of twee kolommen?:,1 kolom,2 kolommen', 'Thermal demand in one or two columns?:,1 colonna,2 colonne', 'Thermal demand in one or two columns?;,1 colonne,2 colonnes', 'Thermal demand in one or two columns?:,1 columna,2 columnas', 'Thermal demand in one or two columns?:,1 columna,2 columnas']
-		self.pushButton_calculate: List[str] = ['Calculate', 'Berechne', 'Bereken', 'Calcola', 'Calculer', 'Calcular', 'Calcular']
-		self.ErrorMassage: List[str] = ['Error!', 'Fehler!', 'Error!', 'Errore!', 'Erreur!', 'Error!', 'Erro!']
-		self.UnableDataFormat: List[str] = ['Unable to open selected data format!', 'Das ausgewählte Datenformat kann nicht geöffnet werden!', 'Het is niet mogelijk het geselecteerde dataformaat te openen!', 'Impossibile aprire il formato dati selezionato!', "Impossible d'ouvrir le format de données sélectionné!", 'No se puede abrir el formato de datos seleccionado!', 'Non se pode abrir o formato de datos escollido!']
-		self.ChooseCSV: List[str] = ['Choose csv to load data fileImport', 'Wählen Sie csv zum Laden einer Datendatei', 'Selecteer csv', 'Scegli csv per caricare il fileImport dei dati', 'Choisissez csv pour charger le fichier de données.', 'Elija csv para cargar el archivo de datos', 'Escolla csv para cargar o ficheiro de datos']
-		self.ChooseXLS: List[str] = ['Choose xlsx to load data fileImport', 'Wählen Sie xlsx zum Laden einer Datendatei', 'Selecteer xlsx', 'Scegli xlsx per caricare il fileImport di dati', 'Choisissez xlsx pour charger le fichier de données', 'Elija xlsx para cargar el archivo de datos', 'Escolla xlsx para cargar o ficheiro de datos']
-		self.ChooseXLSX: List[str] = ['Choose xls to load data fileImport', 'Wählen Sie xls zum Laden einer Datendatei', 'Selecteer xls', 'Scegli xls per caricare il fileImport di dati', 'Choisissez xls pour charger le fichier de données', 'Elija xls para cargar el archivo de datos', 'Escolla xls para cargar o ficheiro de datos']
-		self.no_file_selected: List[str] = ['No file selected.', 'Keine Datei ausgewählt.', 'Geen bestand geselecteerd.', 'Nessun il file selezionato.', 'Aucun fichier sélectionné.', 'No se ha seleccionado ningún archivo.', 'Non se escolleu ningún ficheiro.']
-		self.ValueError: List[str] = ['Value error: check selected columns', 'Wertefehler: ausgewählte Spalten prüfen', 'Waarde-error: controleer geselecteerde kolommen', 'Errore di valore: controlla le colonne selezionate', 'Erreur de valeur : vérifiez les colonnes sélectionnées', 'Error de valor: compruebe las columnas seleccionadas', 'Erro de valor: comprobe as columnas escollidas']
-		self.ColumnError: List[str] = ['Wrong column: check selected columns', 'Falsche Spalte: ausgewählte Spalten prüfen', 'Foute kolom: controleer geselecteerde kolommen', 'Colonna errata: controlla le colonne selezionate', 'Colonne incorrecte : vérifiez les colonnes sélectionnées', 'Columna incorrecta: compruebe las columnas seleccionadas', 'Columna incorrecta: comprobe as columnas escollidas']
-		self.choose_load: List[str] = ['Choose *.GHEtool to load scenarios', 'Wählen Sie *.GHEtool zum Laden von Szenarien', 'Kies *.GHEtool bestand', 'Scegliere *.GHEtool per caricare gli scenari', 'Choisir *.GHEtool pour charger les scénarios', 'Elija *.GHEtool para cargar escenarios', 'Escolla *.GHEtool para cargar escenarios']
-		self.SaveFigure: List[str] = ['Choose png location to save figure', 'Wählen Sie einen png-Speicherort für die Abbildung', 'Kies gewenste png locatie', 'Scegli il percorso png per salvare la figura', "Choisissez l'emplacement png pour enregistrer la figure", 'Elija la localización del png para guardar figura', 'Escolla a localización do png para gardar figura']
-		self.SaveData: List[str] = ['Choose csv location to save results', 'Wählen Sie einen csv-Speicherort zum Speichern der Ergebnisse', 'Kies gewenste csv locatie', 'Scegli il percorso csv per salvare i risultati', "Choisissez l'emplacement csv pour enregistrer les résultats", 'Elija la localización del csv para guardar resultados', 'Escolla a localización do csv para gardar resultados']
-		self.Save: List[str] = ['Choose *.GHEtool location to save scenarios', 'Wählen Sie den *.GHEtool-Speicherort zum Speichern von Szenarien', 'Kies gewenste *.GHEtool locatie', 'Scegli il percorso *.GHEtool per salvare gli scenari', 'Choisissez un emplacement *.GHEtool pour enregistrer les scénarios', 'Elija la localización del *.GHEtool para guardar escenarios', 'Escolla a localización do *.GHEtool para gardar escenarios']
-		self.label_WarningCustomBorefield: List[str] = ['With the selected values a customized bore field will be calculated. This will dramatically increase the calculation time.', 'Mit den gewählten Werten wird ein individuelles Borefeld berechnet. Dadurch wird die Berechnungszeit drastisch erhöht.', 'Met de geselecteerde waarden moet een aangepast boorveld worden berekend.Dit zal de berekentijd drastisch doen toenemen.', 'With the selected values a customized bore field will be calculated. This will dramatically increase the calculation time.', 'With the selected values a customized bore field will be calculated. This will dramatically increase the calculation time.', 'Un campo de captación será calculado con los valores seleccionados. El tiempo de computación aumentará drásticamente.', 'Calcularase un campo de captación cos valores escollidos. O tempo de cálculo aumentará drásticamente.']
-		self.label_WarningDepth: List[str] = ['The calculated size is below the suggested minimum of 50 m. The calculation may be incorrect.', 'Die berechnete Größe liegt unter dem empfohlenen Minimum von 50 m. Die Berechnung ist möglicherweise fehlerhaft.', 'De berekende diepte is lager dan het voorgestelde minimum van 50m.De berekening kan inaccuraat zijn.', 'The calculated size is below the suggested minimum of 50 m. The calculation may be incorrect.', 'The calculated size is below the suggested minimum of 50 m. The calculation may be incorrect.', 'El tamaño calculado se encuentra por debajo del mínimo sugerido de 15 m. El dimensionado puede no ser correcto.', 'O tamaño calculado está por debaixo do mínimo suxerido de 15 m. O dimensionado pode non ser o correcto.']
-		self.checkBox_SizeBorefield: List[str] = ['Size borefield by length and width', 'Dimensionierung des Bohrlochfeldes nach Länge und Breite', 'Dimensioneer boorveld met breedte en lengte', 'Size borefield by length and width', 'Size borefield by length and width', 'Size borefield by length and width', 'Size borefield by length and width']
-		self.label_Size_B: List[str] = ['Borehole spacing: ', 'Bohrlochabstand: ', 'Boorgatspatiëring: ', 'Borehole spacing: ', 'Borehole spacing: ', 'Borehole spacing: ', 'Borehole spacing: ']
-		self.label_Size_L: List[str] = ['Length of rectangular field: ', 'Länge des rechteckigen Feldes: ', 'Lengte van het rechthoekig veld: ', 'Length of rectangular field: ', 'Length of rectangular field: ', 'Length of rectangular field: ', 'Length of rectangular field: ']
-		self.label_Size_W: List[str] = ['Width of rectangular field: ', 'Breite des rechteckigen Feldes: ', 'Breedte van het rechthoekig veld: ', 'Width of rectangular field: ', 'Width of rectangular field: ', 'Width of rectangular field: ', 'Width of rectangular field: ']
-		self.label_New: List[str] = ['New Project', 'Neues Projekt', 'Nieuw project', 'New Project', 'New Project', 'New Project', 'New Project']
-		self.label_Save: List[str] = ['Save Project', 'Speichere Projekt', 'Bewaar project', 'Save Project', 'Save Project', 'Save Project', 'Save Project']
-		self.label_Open: List[str] = ['Open Project', 'Öffne Projekt', 'Open project', 'Open Project', 'Open Project', 'Open Project', 'Open Project']
-		self.label_Save_As: List[str] = ['Save as', 'Speichere Projekt unter ...', 'Sla op als', 'Save as', 'Save as', 'Save as', 'Save as']
-		self.Calculation_Finished: List[str] = ['Calculation finished', 'Berechnung fertiggestellt', 'Berekening beëindigd', 'Calculation finished', 'Calculation finished', 'Calculation finished', 'Calculation finished']
-		self.tool_imported: List[str] = ['GHEtool imported', 'GHEtool importiert', 'GHEtool geïmporteerd', 'GHEtool imported', 'GHEtool imported', 'GHEtool imported', 'GHEtool imported']
-		self.tool_imported_start: List[str] = ['Start importing GHEtool', 'Starte GHEtool zu importieren', 'Start importering GHEtool', 'Start importing GHEtool', 'Start importing GHEtool', 'Start importing GHEtool', 'Start importing GHEtool']
-		self.label_new_scenario: List[str] = ['Enter new scenario name', 'Neuer Name für das Szenario', 'Nieuwe naam scenario', 'Enter new scenario name', 'Enter new scenario name', 'Enter new scenario name', 'Enter new scenario name']
-		self.new_name: List[str] = ['New name for ', 'Neuer Name für ', 'Nieuwe naam voor ', 'New name for ', 'New name for ', 'New name for ', 'New name for ']
-		self.label_okay: List[str] = ['Okay ', 'Okay ', 'Oke ', 'Okay ', 'Okay ', 'Okay ', 'Okay ']
-		self.label_abort: List[str] = ['Abort ', 'Abbruch ', 'Geannuleerd ', 'Abort ', 'Abort ', 'Abort ', 'Abort ']
-		self.no_backup_file: List[str] = ['no backup fileImport', 'Keine Sicherungsdatei gefunden', 'geen backup fileImport', 'no backup fileImport', 'no backup fileImport', 'no backup fileImport', 'no backup fileImport']
-		self.label_close: List[str] = ['Close', 'Schließen', 'Sluit', 'Close', 'Close', 'Close', 'Close']
-		self.label_cancel: List[str] = ['Cancel', 'Abbrechen', 'Annuleer', 'Cancel', 'Cancel', 'Cancel', 'Cancel']
-		self.label_CancelTitle: List[str] = ['Warning', 'Warnung', 'Waarschuwing', 'Warning', 'Warning', 'Warning', 'Warning']
-		self.label_LeaveScenarioText: List[str] = ['Are you sure you want to leave scenario? Any unsaved work will be lost.', 'Bist du sicher das Szenario zu verlasen? Alle ungesicherten Änderungen gehen sonst verloren.', 'Bent u zeker dat u het scenario wilt verlaten?Onopgeslagen werk kan verloren gaan.', 'Are you sure you want to leave scenario? Any unsaved work will be lost.', 'Are you sure you want to leave scenario? Any unsaved work will be lost.', 'Are you sure you want to leave scenario? Any unsaved work will be lost.', 'Are you sure you want to leave scenario? Any unsaved work will be lost.']
-		self.label_LeaveScenario: List[str] = ['Leave scenario', 'Szenario verlassen', 'Verlaat scenario', 'Leave scenario', 'Leave scenario', 'Leave scenario', 'Leave scenario']
-		self.label_StayScenario: List[str] = ['Stay by scenario', 'Beim Szenario bleiben', 'Blijf bij scenario', 'Stay by scenario', 'Stay by scenario', 'Stay by scenario', 'Stay by scenario']
-		self.X_Axis_Load: List[str] = ['Month of year', 'Monat des Jahres', 'Maand van het jaar', 'Month of year', 'Month of year', 'Month of year', 'Month of year']
-		self.Y_Axis_Load_P: List[str] = ['Remaining peak thermal power [kW]', 'Übriggebliebene Spitzenleistung [kW]', 'Overblijvende piek [kW]', 'Remaining peak thermal power [kW]', 'Remaining peak thermal power [kW]', 'Remaining peak thermal power [kW]', 'Remaining peak thermal power [kW]']
-		self.Y_Axis_Load_Q: List[str] = ['Remaining thermal energy [kWh]', 'Übriggebliebene thermische Last [kWh]', 'Overblijvende thermische energie [kWh]', 'Remaining thermal energy [kWh]', 'Remaining thermal energy [kWh]', 'Remaining thermal energy [kWh]', 'Remaining thermal energy [kWh]']
-		self.menu_language: List[str] = ['Language', 'Sprache', 'Taal', 'Languange', 'Languange', 'Idiom', 'Lingua']
-		self.menu_settings: List[str] = ['Settings', 'Einstellungen', 'Instellingen', 'Settings', 'Settings', 'Settings', 'Settings']
-		self.menu_calculation: List[str] = ['Calculation', 'Berechnung', 'Berekening', 'Calculation', 'Calculation', 'Calculation', 'Calculation']
-		self.menu_file: List[str] = ['File', 'Datei', 'Bestand', 'File', 'File', 'File', 'File']
-		self.menu_scenario: List[str] = ['Scenario', 'Szenario', 'Scenario', 'Scenario', 'Scénario', 'Escenario', 'Escenario']
-		self.action_start_multiple: List[str] = ['Calculate all scenarios', 'Berechne alle Szenarios', 'Bereken alle scenarios', 'Calculate all scenarios', 'Calculate all scenarios', 'Calculate all scenarios', 'Calculate all scenarios']
-		self.action_new: List[str] = ['New Project', 'Neues Projekt', 'Nieuw project', 'New Project', 'New Project', 'New Project', 'New Project']
-		self.action_save: List[str] = ['Save Project', 'Speichere Projekt', 'Bewaar project', 'Save Project', 'Save Project', 'Save Project', 'Save Project']
-		self.action_open: List[str] = ['Open Project', 'Öffne Projekt', 'Open project', 'Open Project', 'Open Project', 'Open Project', 'Open Project']
-		self.action_update_scenario: List[str] = ['Update scenario', 'Szenario aktualisieren', 'Update scenario', 'Aggiorna scenario', 'Mettre à jour le scénario', 'Actualizar escenario', 'Actualizar escenario']
-		self.action_add_scenario: List[str] = ['Add scenario', 'Szenario hinzufügen', 'Nieuw scenario', 'Aggiungi scenario', 'Ajouter un scénario', 'Añadir escenario', 'Engadir escenario']
-		self.action_delete_scenario: List[str] = ['Delete scenario', 'Szenario löschen', 'Verwijder scenario', 'Cancella scenario', 'Supprimer un scénario', 'Borrar escenario', 'Eliminar escenario']
-		self.action_save_as: List[str] = ['Save as', 'Speichere Projekt unter ...', 'Sla op als', 'Save as', 'Save as', 'Save as', 'Save as']
-		self.button_rename_scenario: List[str] = ['Rename scenario', 'Szenario umbenennen', 'Hernoem scenario', 'Rename scenario', 'Rename scenario', 'Rename scenario', 'Rename scenario']
-		self.button_rename_scenario: List[str] = ['Rename scenario', 'Szenario umbenennen', 'Hernoem scenario', 'Rename scenario', 'Rename scenario', 'Rename scenario', 'Rename scenario']
-		self.label_Language_Head: List[str] = ['Language', 'Sprache', 'Taal', 'Languange', 'Languange', 'Idiom', 'Lingua']
-		self.label_aim_question: List[str] = ['What is the purpose of the simulation?', 'Was ist das Ziel der Simulation?', 'Wat is het doel van de berekening?', 'What is the purpose of the simulation?', 'What is the purpose of the simulation?', 'What is the purpose of the simulation?', 'What is the purpose of the simulation?']
-		self.category_select_file: List[str] = ['Select data file', 'Wähle Datendatei', 'Selecteer data fileImport', 'Select data file', 'Select data file', 'Select data file', 'Select data file']
-		self.label_Filename_2: List[str] = ['Filename: ', 'Dateiname: ', 'Bestandsnaam: ', 'Nome fileImport: ', 'Nom de fichier: ', 'Nombre de archivo: ', 'Nome de ficheiro: ']
-		self.category_th_demand: List[str] = ['Thermal demands', 'Thermische Lasten', 'Thermische vraag', 'Richieste termiche', 'Demande thermique', 'Cargas térmicas', 'Cargas térmicas']
-		self.option_heating_column: List[str] = ['Heating load line: ', 'Heizlastspalte: ', 'Belastingslijn verwarming: ', 'Linea di carico di riscaldamento: ', 'Ligne de charge de chauffage: ', 'Línea de carga de calefacción: ', 'Liña de carga de calefacción: ']
-		self.option_cooling_column: List[str] = ['Cooling load line: ', 'Kühllastspalte: ', 'Belastingslijn koeling: ', 'Linea del carico di raffreddamento: ', 'Ligne de charge de refroidissement: ', 'Línea de carga de refrigeración: ', 'Liña de carga de refrixeración: ']
-		self.option_single_column: List[str] = ['Load line: ', 'Lastspalte: ', 'Belastingslijn: ', 'Linea di carico: ', 'Ligne de charge: ', 'Línea de carga: ', 'Liña de carga: ']
-		self.option_unit_data: List[str] = ['Unit data: ', 'Dateneinheit: ', 'Eenheid data: ', "Dati @dell'unità:  ", "Données de l'unité: ", 'Datos de unidad: ', 'Datos de unidade: ']
-		self.category_save_scenario: List[str] = ['Scenario settings', 'Szenarioeinstellungen', 'Instellingen opslaan scenario', 'Scenario saving settings', 'Scenario saving settings', 'Scenario saving settings', 'Scenario saving settings']
-		self.option_toggle_buttons: List[str] = ['Use toggle buttons?:, no , yes ', 'Umschalterbutton?:, Nein , Ja ', 'Toggle-gedrag?:, nee , ja', 'Toggle buttons?:, no , yes ', 'Toggle buttons?:, no , yes ', 'Toggle buttons?:, no , yes ', 'Toggle buttons?:, no , yes']
-		self.option_auto_saving: List[str] = ['Use automatic saving?, no , yes ', 'Automatisches speichern nutzen?, Nein, Ja ', 'Automatisch opslaan, nee , ja ', 'Automatic saving, no , yes ', 'Automatic saving, no , yes ', 'Automatic saving, no , yes ', 'Automatic saving, no , yes']
-		self.hint_saving: List[str] = ['If Auto saving is selected the scenario will automatically saved if a scenario is changed. Otherwise the scenario has to be saved with the Update scenario button in the upper left corner if the changes should not be lost.', 'Wenn Automatisch speichern ausgewählt ist, wird das Szenario automatisch gespeichert, wenn ein Szenario geändert wird. Andernfalls muss das Szenario mit der Schaltfläche Szenario aktualisieren in der oberen linken Ecke gespeichert werden, wenn die Änderungen nicht verloren gehen sollen.', 'Als auto-opslaan is geselecteerd, zal het scenario automatisch worden opgeslagen als het wordt gewijzigd. Anders kan het scenario opgeslagen worden als op de "update scenario"-kopwordt gedrukt als deze niet verloren mogen gaan.', 'If Auto saving is selected the scenario will automatically saved if a scenario is changed. Otherwise the scenario has to be saved with the Update scenario button in the upper left corner if the changes should not be lost.', 'If Auto saving is selected the scenario will automatically saved if a scenario is changed. Otherwise the scenario has to be saved with the Update scenario button in the upper left corner if the changes should not be lost.', 'If Auto saving is selected the scenario will automatically saved if a scenario is changed. Otherwise the scenario has to be saved with the Update scenario button in the upper left corner if the changes should not be lost.', 'If Auto saving is selected the scenario will automatically saved if a scenario is changed. Otherwise the scenario has to be saved with the Update scenario button in the upper left corner if the changes should not be lost.']
-		self.category_constant_rb: List[str] = ['Constant equivalent borehole resistance', 'Konstanter equivalänter Bohrlochwiderstand', 'Equivalente boorgatweerstand', 'Equivalent borehole resistance', 'Equivalent borehole resistance', 'Equivalent borehole resistance', 'Equivalent borehole resistance']
-		self.category_fluid_data: List[str] = ['Fluid data', 'Fluiddaten', 'Fluidumdata', 'Fluid data', 'Fluid data', 'Fluid data', 'Fluid data']
-		self.option_fluid_conductivity: List[str] = ['Thermal conductivity [W/mK]: ', 'Wärmeleitfähigkeit [W/mK]: ', 'Thermische conductiviteit [W/mK]: ', 'Thermal conductivity [W/mK]: ', 'Thermal conductivity [W/mK]: ', 'Thermal conductivity [W/mK]: ', 'Thermal conductivity [W/mK]: ']
-		self.option_fluid_mass_flow: List[str] = ['Mass flow rate [kg/s]: ', 'Massenstrom [kg/s]: ', 'Massadebiet [kg/s]: ', 'Mass flow rate [kg/s]: ', 'Mass flow rate [kg/s]: ', 'Mass flow rate [kg/s]: ', 'Mass flow rate [kg/s]: ']
-		self.option_fluid_density: List[str] = ['Density [kg/m³]:', 'Dichte [kg/m³]:', 'Dichtheid [kg/m³]:', 'Density [kg/m³]:', 'Density [kg/m³]:', 'Density [kg/m³]:', 'Density [kg/m³]:']
-		self.option_fluid_capacity: List[str] = ['Thermal capacity [J/kg K]:', 'Wärmekapazität [J/kg K]:', 'Thermisch warmtecapaciteit [J/kg K]:', 'Thermal capacity [J/kg K]:', 'Thermal capacity [J/kg K]:', 'Thermal capacity [J/kg K]:', 'Thermal capacity [J/kg K]:']
-		self.option_fluid_viscosity: List[str] = ['Dynamic viscosity [Pa s]:', 'Dynamische Viskosität [Pa s]:', 'Dynamische viscositeit [Pa s]:', 'Dynamic viscosity [Pa s]:', 'Dynamic viscosity [Pa s]:', 'Dynamic viscosity [Pa s]:', 'Dynamic viscosity [Pa s]:']
-		self.category_pipe_data: List[str] = ['Pipe data', 'Rohrdaten', 'Boorgatdata', 'Pipe data', 'Pipe data', 'Pipe data', 'Pipe data']
-		self.option_pipe_number: List[str] = ['Number of pipes [#]:', 'Anzahl an Rohren [#]:', 'Aantal U-buizen [#]:', 'Number of pipes [#]:', 'Number of pipes [#]:', 'Number of pipes [#]:', 'Number of pipes [#]:']
-		self.option_pipe_grout_conductivity: List[str] = ['Grout thermal conductivity [W/mK]: ', 'Wärmeleitfähigkeit der Füllung [W/mK]: ', 'Thermische conductiviteit van de vulling [W/mK]: ', 'Grout thermal conductivity [W/mK]: ', 'Grout thermal conductivity [W/mK]: ', 'Grout thermal conductivity [W/mK]: ', 'Grout thermal conductivity [W/mK]: ']
-		self.option_pipe_conductivity: List[str] = ['Pipe thermal conductivity [W/mK]: ', 'Wärmeleitfähigkeit der Rohre [W/mK]: ', 'Thermische conductiviteit van de leiding [W/mK]: ', 'Pipe thermal conductivity [W/mK]: ', 'Pipe thermal conductivity [W/mK]: ', 'Pipe thermal conductivity [W/mK]: ', 'Pipe thermal conductivity [W/mK]: ']
-		self.option_pipe_outer_radius: List[str] = ['Outer pipe radius [m]: ', 'Äußerer Rohrradius [m]: ', 'Straal buitenkant leiding [m]: ', 'Outer pipe radius [m]: ', 'Outer pipe radius [m]: ', 'Outer pipe radius [m]: ', 'Outer pipe radius [m]: ']
-		self.option_pipe_inner_radius: List[str] = ['Inner pipe radius [m]: ', 'Innerer Rohrradius [m]: ', 'Straal binnenkant leiding [m]: ', 'Inner pipe radius [m]: ', 'Inner pipe radius [m]: ', 'Inner pipe radius [m]: ', 'Inner pipe radius [m]: ']
-		self.option_pipe_borehole_radius: List[str] = ['Borehole radius [m]:', 'Bohrlochradius [m]:', 'Boorgatstraal [m]:', 'Borehole radius [m]:', 'Borehole radius [m]:', 'Borehole radius [m]:', 'Borehole radius [m]:']
-		self.option_pipe_borehole_radius_2: List[str] = ['Borehole radius [m]:', 'Bohrlochradius [m]:', 'Boorgatstraal [m]:', 'Borehole radius [m]:', 'Borehole radius [m]:', 'Borehole radius [m]:', 'Borehole radius [m]:']
-		self.option_pipe_distance: List[str] = ['Distance of pipe until center [m]:', 'Distanz zwischen Rohr und Mittelpunkt [m]:', 'Afstand van de leiding tot het centrum van het boorgat [m]:', 'Distance of pipe until center [m]:', 'Distance of pipe until center [m]:', 'Distance of pipe until center [m]:', 'Distance of pipe until center [m]:']
-		self.option_pipe_roughness: List[str] = ['Pipe roughness [m]:', 'Rohrrauhigkeit [m]:', 'Ruwheid leiding [m]:', 'Pipe roughness [m]:', 'Pipe roughness [m]:', 'Pipe roughness [m]:', 'Pipe roughness [m]:']
-		self.option_pipe_depth: List[str] = ['Burial depth [m]:', 'Vergrabungstiefe [m]:', 'Deklaag [m]:', 'Burial depth [m]:', 'Burial depth [m]:', 'Burial depth [m]:', 'Burial depth [m]:']
-		self.label_ResOptimizeLoad1: List[str] = ['The peak heating / cooling load is: ', 'Die Spitzenheiz-/kühllast ist: ', 'De piek verwarming / koeling is: ', 'The peak heating / cooling load is: ', 'The peak heating / cooling load is: ', 'The peak heating / cooling load is: ', 'The peak heating / cooling load is: ']
-		self.label_ResOptimizeLoad2: List[str] = ['The heating / cooling load is: ', 'Die Heiz-/Kühllast: ', 'De belasting in verwarming / koeling is: ', 'The heating / cooling load is:  ', 'The heating / cooling load is: ', 'The heating / cooling load is: ', 'The heating / cooling load is: ']
-		self.label_ResOptimizeLoad3: List[str] = ['This is ', 'Dies ist ', 'Dit is ', 'This is ', 'This is ', 'This is ', 'This is ']
-		self.label_ResOptimizeLoad4: List[str] = ['% of the total load. ', '% der kompletten Last. ', '% van de totale belasting. ', '% of the total load. ', '% of the total load. ', '% of the total load. ', '% of the total load. ']
-		self.label_CancelText: List[str] = ['Are you sure you want to quit? Any unsaved work will be lost.', 'Bist du sicher das Programm zu schließen? Alle ungesicherten Änderungen gehen sonst verloren.', 'Bent u zeker dat u wilt afsluiten? Niet opgeslagen wijzigingen zullen verloren gaan.', 'Are you sure you want to quit? Any unsaved work will be lost.', 'Are you sure you want to quit? Any unsaved work will be lost.', 'Are you sure you want to quit? Any unsaved work will be lost.', 'Are you sure you want to quit? Any unsaved work will be lost.']
-		self.label_ResOptimizeLoad5: List[str] = ['The remaining peak heating / cooling load is: ', 'Die übrigbleibende Spitzenheiz-/kühllast ist: ', 'De resulterende piek in verwarming / koeling is: ', 'The remaining peak heating / cooling load is: ', 'The remaining peak heating / cooling load is: ', 'The remaining peak heating / cooling load is: ', 'The remaining peak heating / cooling load is: ']
-		self.label_ResOptimizeLoad6: List[str] = ['The remaining heating / cooling load is: ', 'Die übrigbleibende Heiz-/Kühllast:  ', 'De resulterende belasting in verwarming / koeling is: ', 'The remaining heating / cooling load is: ', 'The remaining heating / cooling load is: ', 'The remaining heating / cooling load is: ', 'The remaining heating / cooling load is: ']
-		self.pushButton_start_single: List[str] = ['Calculate current scenario', 'Berechne ausgewähltes Szenario', 'Bereken huidig scenario', 'Calculate current scenario', 'Calculate current scenario', 'Calculate current scenario', 'Calculate current scenario']
-		self.not_calculated: List[str] = ['Not calculated', 'Noch nicht berechnet', 'Niet berekend', 'Not calculated', 'Not calculated', 'Not calculated', 'Not calculated']
-		self.NoSolution: List[str] = ['No Solution found', 'Keine Lösung gefunden', 'Geen oplossing gevonden', 'No Solution found', 'No Solution found', 'No Solution found', 'No Solution found']
-		self.aim_temp_profile: List[str] = ['Determine temperature profile', 'Temperaturprofil berechnen', 'Bepaal temperatuursprofiel', 'Determine temperature profile', 'Determine temperature profile', 'Determine temperature profile', 'Determine temperature profile']
-		self.aim_req_depth: List[str] = ['Determine required depth', 'Notwendige Tiefe berechnen', 'Bereken benodigde diepte', 'Determine required depth', 'Determine required depth', 'Determine required depth', 'Determine required depth']
-		self.aim_size_length: List[str] = ['Size by length and width', 'Bestimme Länge und Breite des Bohrfeldes', 'Dimensioneer bij breedte en lengte', 'Size by length and width', 'Size by length and width', 'Size by length and width', 'Size by length and width']
-		self.aim_optimize: List[str] = ['Optimize load profile', 'Optimiere Lastprofil', 'Optimaliseer belastingsprofiel', 'Optimize load profile', 'Optimize load profile', 'Optimize load profile', 'Optimize load profile']
-		self.category_calculation: List[str] = ['Calculation options', 'Berechnungsoptionen', 'Berekeningsopties', 'Calculation options', 'Calculation options', 'Calculation options', 'Calculation options']
-		self.option_method_size_depth: List[str] = ['Method for size borehole depth:,  Simplified  ,  Monthly  ,  Hourly  ', 'Methode zur Bohrlochtiefendimensionierung:,  Vereinfacht  ,  Monatlich  ,  Stündlich  ', 'Methode voor boorvelddimensionering:,  Vereenvoudigd  ,  Maandelijks  ,  Uurlijks  ', 'Method for size borehole depth:,  Simplified  ,  Monthly  ,  Hourly  ', 'Method for size borehole depth:,  Simplified  ,  Monthly  ,  Hourly  ', 'Method for size borehole depth:,  Simplified  ,  Monthly  ,  Hourly  ', 'Method for size borehole depth:,  Simplified  ,  Monthly  ,  Hourly']
-		self.option_method_size_length: List[str] = ['Method for size width and length:,  Simplified  ,  Monthly  ', 'Methode für Längen- und Breitendimensionierung:,  Vereinfacht  ,  Monatlich  ', 'Methode voor boorvelddimensionering:,  Vereenvoudigd  ,  Maandelijks  ', 'Method for size width and length:,  Simplified  ,  Monthly  ', 'Method for size width and length:,  Simplified  ,  Monthly  ', 'Method for size width and length:,  Simplified  ,  Monthly  ', 'Method for size width and length:,  Simplified  ,  Monthly']
-		self.option_method_temp_gradient: List[str] = ['Should a temperature gradient over depth be considered?:, no , yes ', 'Soll ein Temperaturgradient berücksichtigt werden?:, Nein , Ja ', 'Moet een temperatuursgradiënt in rekening worden gebracht?:, nee , ja ', 'Should a temperature gradient over depth be considered?:, no , yes ', 'Should a temperature gradient over depth be considered?:, no , yes ', 'Should a temperature gradient over depth be considered?:, no , yes ', 'Should a temperature gradient over depth be considered?:, no , yes']
-		self.option_method_rb_calc: List[str] = ['Borehole resistance calculation method:, constant , dynamic ', 'Methode zur Bohrlochwiderstangsberechnung:, Konstant , Dynamisch ', 'Berekeningsmethode boorgatweerstand:, constant , dynamisch ', 'Borehole resistance calculation method:, constant , dynamic ', 'Borehole resistance calculation method:, constant , dynamic ', 'Borehole resistance calculation method:, constant , dynamic ', 'Borehole resistance calculation method:, constant , dynamic']
-		self.category_earth: List[str] = ['Earth properties', 'Erdeigenschaften', 'Grondeigenschappen', 'Earth properties', 'Earth properties', 'Earth properties', 'Earth properties']
-		self.cat_no_results: List[str] = ['No results', 'Keine Ergebnisse', 'Geen resultaten', 'No results', 'No results', 'No results', 'No results']
-		self.text_no_result: List[str] = ['No results are yet calculated', 'Es wurden noch keine Ergebnisse berechnet', 'Er zijn nog geen resultaten berekend', 'No results are yet calculated', 'No results are yet calculated', 'No results are yet calculated', 'No results are yet calculated']
-		self.numerical_results: List[str] = ['Numerical results', 'Numerische Ergebnisse', 'Numerische resultaten', 'Numerical results', 'Numerical results', 'Numerical results', 'Numerical results']
-		self.result_text_depth: List[str] = ['Depth: , m', 'Tiefe: , m', 'Diepte: , m', 'Depth: , m', 'Depth: , m', 'Depth: , m', 'Depth: , m']
-		self.result_Rb_calculated: List[str] = ['Equivalent borehole thermal resistance: , mK/W', 'Äquivalenter thermischer Bohrlochwiderstand: , mK/W', 'Equivalente boorgatweerstand: , mK/W', 'Equivalent borehole thermal resistance: , mK/W', 'Equivalent borehole thermal resistance: , mK/W', 'Equivalent borehole thermal resistance: , mK/W', 'Equivalent borehole thermal resistance: , mK/W']
-		self.result_Reynolds: List[str] = ['Reynolds number: , ', 'Reynoldszahl  : , ', 'Reynoldsgetal: , ', 'Reynolds number: , ', 'Reynolds number: , ', 'Reynolds number: , ', 'Reynoldsnumber: ,']
-		self.results_ground_temperature: List[str] = ['Average ground temperature: , °C', 'Durchschnittliche Erdreichtemperatur , °C', 'Gemiddelde grondtemperatuur: , °C', 'Average ground temperature: , °C', 'Average ground temperature: , °C', 'Average ground temperature: , °C', 'Average ground temperature: , °C']
-		self.results_heating_load: List[str] = ['Heating load on the borefield: , kWh', 'Die Heizlast für das Bohrfeld beträgt: , kWh', 'Verwarmingsvraag op het boorveld: , kWh', 'Heating load on the borefield: , kWh', 'Heating load on the borefield: , kWh', 'Heating load on the borefield: , kWh', 'Heating load on the borefield: , kWh']
-		self.results_heating_load_percentage: List[str] = ['This is , % of the heating load', 'Das sind , % der Heizlast', 'Dit is , % van de verwarmingsvraag', 'This is , % of the heating load', 'This is , % of the heating load', 'This is , % of the heating load', 'This is , % of the heating load']
-		self.results_heating_ext: List[str] = ['Heating load external: , kWh', 'Die externe Heizlast beträgt: , kWh', 'Verwarmingsvraag extern: , kWh', 'Heating load external: , kWh', 'Heating load external: , kWh', 'Heating load external: , kWh', 'Heating load external: , kWh']
-		self.results_heating_peak: List[str] = ['with a peak of: , kW', 'mit einer Spitzenlast von , kW', 'met een piek van: , kW', 'with a peak of: , kW', 'with a peak of: , kW', 'with a peak of: , kW', 'with a peak of: , kW']
-		self.results_cooling_load: List[str] = ['Cooling load on the borefield: , kWh', 'Die Kühllast für das Bohrfeld beträgt: , kWh', 'Koelvraag op het boorveld: , kWh', 'Cooling load on the borefield: , kWh', 'Cooling load on the borefield: , kWh', 'Cooling load on the borefield: , kWh', 'Cooling load on the borefield: , kWh']
-		self.results_cooling_load_percentage: List[str] = ['This is , % of the cooling load', 'Das sind , % der Kühllast', 'Dit is , % van de koelvraag', 'This is , % of the cooling load', 'This is , % of the cooling load', 'This is , % of the cooling load', 'This is , % of the cooling load']
-		self.results_cooling_ext: List[str] = ['Cooling load external: , kWh', 'Die externe Kühllast beträgt: , kWh', 'Koelvraag extern: , kWh', 'Cooling load external: , kWh', 'Cooling load external: , kWh', 'Cooling load external: , kWh', 'Cooling load external: , kWh']
-		self.results_cooling_peak: List[str] = ['with a peak of: , kW', 'mit einer Spitzenlast von , kW', 'met een piek van: , kW', 'with a peak of: , kW', 'with a peak of: , kW', 'with a peak of: , kW', 'with a peak of: , kW']
-		self.max_temp: List[str] = ['The maximum average fluid temperature is , °C', 'Die maximale Fluidtemperatur ist , °C', 'De maximaal gemiddelde fluïdumtemperatuur is , °C', 'The maximum average fluid temperature is , °C', 'The maximum average fluid temperature is , °C', 'The maximum average fluid temperature is , °C', 'The maximum average fluid temperature is , °C']
-		self.min_temp: List[str] = ['The minimal average fluid temperature is , °C', 'Die minimale Fluidtemperatur ist , °C', 'De minimaal gemiddelde fluïdumtemperatuur is , °C', 'The minimal average fluid temperature is , °C', 'The minimal average fluid temperature is , °C', 'The minimal average fluid temperature is , °C', 'The minimal average fluid temperature is , °C']
-		self.figure_temperature_profile: List[str] = ['Temperature evolution, Temperature [°C], Time [years]', 'Temperaturverlauf, Temperatur [°C], Zeit [Jahren]', 'Temperatuurevolutie, Temperatuur [°C], Tijd [jaar]', 'Temperature evolution, Temperature [°C], Time [years]', 'Temperature evolution, Temperature [°C], Time [years]', 'Temperature evolution, Temperature [°C], Time [years]', 'Temperature evolution, Temperature [°C], Time [years]']
-		self.legend_figure_temperature_profile: List[str] = ['Show legend?, No , Yes ', 'Legende zeigen?, Nein , Ja ', 'Toon legende?, nee , ja ', 'Mostra la legenda?, no , yes ', 'Afficher la légende?, no , yes ', 'Mostrar leyenda?, no , yes ', 'Mostrar lenda?, no , yes']
-		self.hourly_figure_temperature_profile: List[str] = ['Hourly profile, No , Yes ', 'Stündliches Profil, Nein , Ja ', 'Uurlijks profiel, nee , ja ', 'Hourly profile, no , yes ', 'Hourly profile, no , yes ', 'Hourly profile, no , yes ', 'Hourly profile, no , yes']
-		self.figure_load_duration: List[str] = ['Load-duration curve, Power [kW], Time [hours]', 'Jahresdauerlinie, Leistung [kW], Zeit [Stunden]', 'Belastings-duurcurve, Vermogen [kW], Tijd [jaar]', 'Load-duration curve, Power [kW], Time [hours]', 'Load-duration curve, Power [kW], Time [hours]', 'Load-duration curve, Power [kW], Time [hours]', 'Load-duration curve, Power [kW], Time [hours]']
-		self.legend_figure_load_duration: List[str] = ['Show legend?, No , Yes ', 'Legende zeigen?, Nein , Ja ', 'Toon legende?, nee , ja ', 'Mostra la legenda?, no , yes ', 'Afficher la légende?, no , yes ', 'Mostrar leyenda?, no , yes ', 'Mostrar lenda?, no , yes']
-		self.option_len_peak_heating: List[str] = ['Peak length heating [hours]: ', 'Spitzenlastlänge Heizen [Stunden]: ', 'Piekduur verwarming [uren]: ', 'Peak length heating [hours]: ', 'Peak length heating [hours]: ', 'Peak length heating [hours]: ', 'Peak length heating [hours]:']
-		self.option_len_peak_cooling: List[str] = ['Peak length cooling [hours]: ', 'Spitzenlastlänge Kühlen [Stunden]: ', 'Piekduur koeling [uren]: ', 'Peak length cooling [hours]: ', 'Peak length cooling [hours]: ', 'Peak length cooling [hours]: ', 'Peak length cooling [hours]:']
-		self.option_temperature_profile_hourly: List[str] = ['Should hourly data be used for the temperature profile?, no , yes ', 'Should hourly data be used for the temperature profile?, no , yes ', 'Moet uurlijkse data gebruikt worden voor het temperatuursprofiel?, nee , ja ', 'Should hourly data be used for the temperature profile?, no , yes ', 'Should hourly data be used for the temperature profile?, no , yes ', 'Should hourly data be used for the temperature profile?, no , yes ', 'Should hourly data be used for the temperature profile?, no , yes']
-		self.option_ground_temp_gradient: List[str] = ['Ground temperature at infinity [°C]: ', 'Erdreichtemperatur in der Unendlichkeit [°C]: ', 'Grondtemperatuur op oneindig [°C]: ', "Temperatura del terreno all'infinito [°C]: ", "Température du sol à l'infini [°C]: ", 'Temperatura del suelo en el infinito [°C]: ', 'Temperatura do chan no infinito [°C]: ']
-		self.option_n_threads: List[str] = ['Number of parallel threads [-]: ', 'Anzahl an parallelen Prozessen [-]:', 'Number of parallel threads [-]: ', 'Number of parallel threads [-]: ', 'Number of parallel threads [-]: ', 'Number of parallel threads [-]: ', 'Number of parallel threads [-]: ']
-		self.option_number_circle_boreholes: List[str] = ['Number of boreholes [-]:', 'Anzahl der Bohrlöcher [-]:', 'Number of boreholes [-]:', 'Number of boreholes [-]:', 'Number of boreholes [-]:', 'Number of boreholes [-]:', 'Number of boreholes [-]:']
-		self.option_borefield_radius: List[str] = ['Distance of the boreholes from the center of the field [m]:', 'Abstand der Bohrlöcher vom Zentrum der Feldes [m]:', 'Distance of the boreholes from the center of the field [m]:', 'Distance of the boreholes from the center of the field [m]:', 'Distance of the boreholes from the center of the field [m]:', 'Distance of the boreholes from the center of the field [m]:', 'Distance of the boreholes from the center of the field [m]:']
-		self.custom_borefield: List[str] = ['Custom borefield,Borehole,x [m]:,y [m]:,Depth [m]:,Buried Depth [m]:,Borehole radius [m]', 'Benutzerdefiniertes Bohrelochfeld,Bohrloch,x [m]:,y [m]:,Tiefe [m]:,Vergrabungstiefe [m]:,Bohrlochradius [m]', 'Custom borefield,Borehole,x [m]:,y [m]:,Depth [m]:,Buried Depth [m]:,Borehole radius [m]', 'Custom borefield,Borehole,x [m]:,y [m]:,Depth [m]:,Buried Depth [m]:,Borehole radius [m]', 'Custom borefield,Borehole,x [m]:,y [m]:,Depth [m]:,Buried Depth [m]:,Borehole radius [m]', 'Custom borefield,Borehole,x [m]:,y [m]:,Depth [m]:,Buried Depth [m]:,Borehole radius [m]', 'Custom borefield,Borehole,x [m]:,y [m]:,Depth [m]:,Buried Depth [m]:,Borehole radius [m]']
-		self.option_seperator_borefield: List[str] = ["Seperator in file:,Semicolon ';',Comma '++',Tab '   '", "Trenner in der Datei:,Semikolon ';',Komma '++',Tab '   '", "Scheidingsteken in file:,Puntkomma ';',Komma '++',Tab '   '", "Seperator in file:,Semicolon ';',Comma '++',Tab '   '", "Seperator in file:,Semicolon ';',Comma '++',Tab '   '", "Seperator in file:,Semicolon ';',Comma '++',Tab '   '", "Seperator in file:,Semicolon ';',Comma '++',Tab '   '"]
-		self.borefield_file: List[str] = ['Filename: ', 'Dateiname: ', 'Bestandsnaam: ', 'Nome fileImport: ', 'Nom de fichier: ', 'Nombre de archivo: ', 'Nome de ficheiro: ']
-		self.import_borefield: List[str] = ['Load', 'Laden', 'Laad', 'Caricare', 'Chargement', 'Cargar', 'Cargar']
-		self.option_decimal_borefield: List[str] = ["Decimal sign in file:,Point '.',Comma '++'", "Dezimalzeichen in der Datei:,Punkt '.',Komma '++'", "Decimaalteken in de file:,Punt '.',Komma '++'", "Decimal sign in file:,Point '.',Comma '++'", "Decimal sign in file:,Point '.',Comma '++'", "Decimal sign in file:,Point '.',Comma '++'", "Decimal sign in file:,Point '.',Comma '++'"]
-		self.category_demand_building_or_geo: List[str] = ['Load type: ', 'Art der Belastung: ', 'Type belasting: ', 'Load type: ', 'Load type: ', 'Load type:', 'Load type:']
-		self.geo_load: List[str] = ['Load type, Geothermal , Building ', 'Art der Belastung, Grundseite , Gebäudeseite ', 'Type belasting, grondzijdig , gebouwzijdig ', 'Load type, Geothermal , Building ', 'Load type, Geothermal , Building ', 'Load type, Geothermal , Building ', 'Load type, Geothermal , Building ']
-		self.SCOP: List[str] = ['SCOP [-]: ', 'SCOP [-]: ', 'SCOP [-]: ', 'SCOP [-]: ', 'SCOP [-]: ', 'SCOP [-]: ', 'SCOP [-]:']
-		self.SEER: List[str] = ['SEER [-]: ', 'SEER [-]: ', 'SEER [-]: ', 'SEER [-]: ', 'SEER [-]: ', 'SEER [-]: ', 'SEER [-]:']
-		self.results_heating_peak_geo: List[str] = ['with a peak of: , kW', 'mit einer Spitzenlast von , kW', 'met een piek van: , kW', 'with a peak of: , kW', 'with a peak of: , kW', 'with a peak of: , kW', 'with a peak of: , kW']
-		self.results_cooling_peak_geo: List[str] = ['with a peak of: , kW', 'mit einer Spitzenlast von , kW', 'met een piek van: , kW', 'with a peak of: , kW', 'with a peak of: , kW', 'with a peak of: , kW', 'with a peak of: , kW']
-		self.option_ground_temp_gradient: List[str] = ['Surface temperature [°C]: ', 'Umgebungstemperatur[°C]: ', 'Omgevingstemperatuur [°C]: ', 'Surface temperature [°C]: ', 'Surface temperature [°C]: ', 'Surface temperature [°C]: ', 'Surface temperature [°C]:']
-		self.hint_press_load: List[str] = ["Press 'load' to load the hourly data.", "Drücken Sie 'Laden', um die stündlichen Daten zu laden.", "Druk op 'laden' om de data in te lezen.", "Press 'load' to load the hourly data.", "Press 'load' to load the hourly data.", "Press 'load' to load the hourly data.", "Press 'load' to load the hourly data."]
-		self.cannot_load_new_version: List[str] = [' You cannot load a file that is from a newer GHEtool version.', 'Sie können keine Datei laden, die von einer neueren GHEtool-Version stammt.', 'Je kunt geen bestand laden dat van een nieuwere GHEtool-versie is.', 'You cannot load a file that is from a newer GHEtool version.', 'You cannot load a file that is from a newer GHEtool version.', 'You cannot load a file that is from a newer GHEtool version.', 'You cannot load a file that is from a newer GHEtool version.']
-=======
     __slots__ = (
         "icon",
         "short_cut",
@@ -265,7 +27,7 @@
         "label_Calculation",
         "category_borehole",
         "option_depth",
-        "option_spacing",
+        "option_spacing_width",
         "option_spacing_length",
         "option_conductivity",
         "option_ground_temp",
@@ -438,6 +200,7 @@
         "numerical_results",
         "result_text_depth",
         "result_Rb_calculated",
+        "result_Reynolds",
         "results_ground_temperature",
         "results_heating_load",
         "results_heating_load_percentage",
@@ -458,6 +221,7 @@
         "option_len_peak_cooling",
         "option_temperature_profile_hourly",
         "option_ground_temp_gradient",
+        "option_ground_heat_flux",
         "option_n_threads",
         "option_number_circle_boreholes",
         "option_borefield_radius",
@@ -466,7 +230,15 @@
         "borefield_file",
         "import_borefield",
         "option_decimal_borefield",
-        "option_ground_heat_flux",
+        "category_demand_building_or_geo",
+        "geo_load",
+        "SCOP",
+        "SEER",
+        "results_heating_peak_geo",
+        "results_cooling_peak_geo",
+        "option_ground_temp_gradient",
+        "hint_press_load",
+        "cannot_load_new_version",
         "languages",
     )
 
@@ -616,7 +388,7 @@
             "Profundidad del pozo [m]: ",
             "Profundidade do pozo [m]: ",
         ]
-        self.option_spacing: List[str] = [
+        self.option_spacing_width: List[str] = [
             "Borehole spacing width [m]: ",
             "Bohrlochabstand Breitenrichtung [m]: ",
             "Boorgatspatiëring Breedte [m]: ",
@@ -1614,7 +1386,7 @@
         self.option_pipe_depth: List[str] = [
             "Burial depth [m]:",
             "Vergrabungstiefe [m]:",
-            "Begraven diepte [m]:",
+            "Deklaag [m]:",
             "Burial depth [m]:",
             "Burial depth [m]:",
             "Burial depth [m]:",
@@ -1748,31 +1520,31 @@
             "Calculation options",
         ]
         self.option_method_size_depth: List[str] = [
-            "Method for size borehole depth:,  L2  ,  L3  ,  L4  ",
-            "Methode zur Bohrlochtiefendimensionierung:,  L2  ,  L3  ,  L4  ",
-            "Methode voor boorvelddimensionering:,  L2  ,  L3  ,  L4  ",
-            "Method for size borehole depth:,  L2  ,  L3  ,  L4  ",
-            "Method for size borehole depth:,  L2  ,  L3  ,  L4  ",
-            "Method for size borehole depth:,  L2  ,  L3  ,  L4  ",
-            "Method for size borehole depth:,  L2  ,  L3  ,  L4  ",
+            "Method for size borehole depth:,  Simplified  ,  Monthly  ,  Hourly  ",
+            "Methode zur Bohrlochtiefendimensionierung:,  Vereinfacht  ,  Monatlich  ,  Stündlich  ",
+            "Methode voor boorvelddimensionering:,  Vereenvoudigd  ,  Maandelijks  ,  Uurlijks  ",
+            "Method for size borehole depth:,  Simplified  ,  Monthly  ,  Hourly  ",
+            "Method for size borehole depth:,  Simplified  ,  Monthly  ,  Hourly  ",
+            "Method for size borehole depth:,  Simplified  ,  Monthly  ,  Hourly  ",
+            "Method for size borehole depth:,  Simplified  ,  Monthly  ,  Hourly",
         ]
         self.option_method_size_length: List[str] = [
-            "Method for size width and length:,  L2  ,  L3  ",
-            "Methode für Längen- und Breitendimensionierung:,  L2  ,  L3  ",
-            "Methode voor boorvelddimensionering:,  L2  ,  L3  ",
-            "Method for size width and length:,  L2  ,  L3  ",
-            "Method for size width and length:,  L2  ,  L3  ",
-            "Method for size width and length:,  L2  ,  L3  ",
-            "Method for size width and length:,  L2  ,  L3  ",
+            "Method for size width and length:,  Simplified  ,  Monthly  ",
+            "Methode für Längen- und Breitendimensionierung:,  Vereinfacht  ,  Monatlich  ",
+            "Methode voor boorvelddimensionering:,  Vereenvoudigd  ,  Maandelijks  ",
+            "Method for size width and length:,  Simplified  ,  Monthly  ",
+            "Method for size width and length:,  Simplified  ,  Monthly  ",
+            "Method for size width and length:,  Simplified  ,  Monthly  ",
+            "Method for size width and length:,  Simplified  ,  Monthly",
         ]
         self.option_method_temp_gradient: List[str] = [
-            "Which temperature gradient over depth be considered?:, none , heat flux , temperature gradient ",
+            "Consider temperature variation in the ground?:, None , Heat flux , Temperature gradient ",
             "Welche Art Temperaturgradient soll berücksichtigt werden?:, Keiner , Wärmestrom , Temperaturgradient ",
-            "Moet een temperatuursgradiënt in rekening worden gebracht?:, nee , hittegolf , temperatuursgradiënt, ",
-            "Which temperature gradient over depth be considered?:, none , heat flux , temperature gradient ",
-            "Which temperature gradient over depth be considered?:, none , heat flux , temperature gradient ",
-            "Which temperature gradient over depth be considered?:, none , heat flux , temperature gradient ",
-            "Which temperature gradient over depth be considered?:, none , heat flux , temperature gradient ",
+            "Moet een variabele grondtemperatuur in rekening worden gebracht?:, Nee , Flux , Gradiënt, ",
+            "Consider temperature variation in the ground?:, None , Heat flux , Temperature gradient ",
+            "Consider temperature variation in the ground?:, None , Heat flux , Temperature gradient ",
+            "Consider temperature variation in the ground?:, None , Heat flux , Temperature gradient ",
+            "Consider temperature variation in the ground?:, None , Heat flux , Temperature gradient",
         ]
         self.option_method_rb_calc: List[str] = [
             "Borehole resistance calculation method:, constant , dynamic ",
@@ -1821,6 +1593,15 @@
             "Equivalent borehole thermal resistance: , mK/W",
             "Equivalent borehole thermal resistance: , mK/W",
         ]
+        self.result_Reynolds: List[str] = [
+            "Reynolds number: , ",
+            "Reynoldszahl  : , ",
+            "Reynoldsgetal: , ",
+            "Reynolds number: , ",
+            "Reynolds number: , ",
+            "Reynolds number: , ",
+            "Reynoldsnumber: ,",
+        ]
         self.results_ground_temperature: List[str] = [
             "Average ground temperature: , °C",
             "Durchschnittliche Erdreichtemperatur , °C",
@@ -1923,7 +1704,7 @@
         self.figure_temperature_profile: List[str] = [
             "Temperature evolution, Temperature [°C], Time [years]",
             "Temperaturverlauf, Temperatur [°C], Zeit [Jahren]",
-            "Temperatuurevolutie, Temperatuur [°C], Time [years]",
+            "Temperatuurevolutie, Temperatuur [°C], Tijd [jaar]",
             "Temperature evolution, Temperature [°C], Time [years]",
             "Temperature evolution, Temperature [°C], Time [years]",
             "Temperature evolution, Temperature [°C], Time [years]",
@@ -1950,7 +1731,7 @@
         self.figure_load_duration: List[str] = [
             "Load-duration curve, Power [kW], Time [hours]",
             "Jahresdauerlinie, Leistung [kW], Zeit [Stunden]",
-            "Belastings-duurcurve, Vermogen [kW], Tijd [hours]",
+            "Belastings-duurcurve, Vermogen [kW], Tijd [jaar]",
             "Load-duration curve, Power [kW], Time [hours]",
             "Load-duration curve, Power [kW], Time [hours]",
             "Load-duration curve, Power [kW], Time [hours]",
@@ -1999,7 +1780,16 @@
             "Temperatura del terreno all'infinito [°C]: ",
             "Température du sol à l'infini [°C]: ",
             "Temperatura del suelo en el infinito [°C]: ",
-            "Temperatura do chan no infinito [°C]: ",
+            "Temperatura do chan no infinito [°C]:",
+        ]
+        self.option_ground_heat_flux: List[str] = [
+            "Geothermal heat flux [W/m2]:",
+            "Geothermischer Wärmestrom [W/m²]:",
+            "Geothermische warmteflux [W/m2]:",
+            "Geothermal heat flux [W/m2]:",
+            "Geothermal heat flux [W/m2]:",
+            "Geothermal heat flux [W/m2]:",
+            "Geothermal heat flux [W/m2]:",
         ]
         self.option_n_threads: List[str] = [
             "Number of parallel threads [-]: ",
@@ -2065,13 +1855,68 @@
             "Decimal sign in file:,Point '.',Comma '++'",
             "Decimal sign in file:,Point '.',Comma '++'",
         ]
-        self.option_ground_heat_flux: List[str] = [
-            "Geothermal heat flux [W/m2]:",
-            "Geothermischer Wärmestrom [W/m²]:",
-            "Geothermal heat flux [W/m2]:",
-            "Geothermal heat flux [W/m2]:",
-            "Geothermal heat flux [W/m2]:",
-            "Geothermal heat flux [W/m2]:",
-            "Geothermal heat flux [W/m2]:",
-        ]
->>>>>>> 6f706585
+        self.category_demand_building_or_geo: List[str] = [
+            "Load type: ",
+            "Art der Belastung: ",
+            "Type belasting: ",
+            "Load type: ",
+            "Load type: ",
+            "Load type:",
+            "Load type:",
+        ]
+        self.geo_load: List[str] = [
+            "Load type, Geothermal , Building ",
+            "Art der Belastung, Grundseite , Gebäudeseite ",
+            "Type belasting, grondzijdig , gebouwzijdig ",
+            "Load type, Geothermal , Building ",
+            "Load type, Geothermal , Building ",
+            "Load type, Geothermal , Building ",
+            "Load type, Geothermal , Building ",
+        ]
+        self.SCOP: List[str] = ["SCOP [-]: ", "SCOP [-]: ", "SCOP [-]: ", "SCOP [-]: ", "SCOP [-]: ", "SCOP [-]: ", "SCOP [-]:"]
+        self.SEER: List[str] = ["SEER [-]: ", "SEER [-]: ", "SEER [-]: ", "SEER [-]: ", "SEER [-]: ", "SEER [-]: ", "SEER [-]:"]
+        self.results_heating_peak_geo: List[str] = [
+            "with a peak of: , kW",
+            "mit einer Spitzenlast von , kW",
+            "met een piek van: , kW",
+            "with a peak of: , kW",
+            "with a peak of: , kW",
+            "with a peak of: , kW",
+            "with a peak of: , kW",
+        ]
+        self.results_cooling_peak_geo: List[str] = [
+            "with a peak of: , kW",
+            "mit einer Spitzenlast von , kW",
+            "met een piek van: , kW",
+            "with a peak of: , kW",
+            "with a peak of: , kW",
+            "with a peak of: , kW",
+            "with a peak of: , kW",
+        ]
+        self.option_ground_temp_gradient: List[str] = [
+            "Surface temperature [°C]: ",
+            "Umgebungstemperatur[°C]: ",
+            "Omgevingstemperatuur [°C]: ",
+            "Surface temperature [°C]: ",
+            "Surface temperature [°C]: ",
+            "Surface temperature [°C]: ",
+            "Surface temperature [°C]:",
+        ]
+        self.hint_press_load: List[str] = [
+            "Press 'load' to load the hourly data.",
+            "Drücken Sie 'Laden', um die stündlichen Daten zu laden.",
+            "Druk op 'laden' om de data in te lezen.",
+            "Press 'load' to load the hourly data.",
+            "Press 'load' to load the hourly data.",
+            "Press 'load' to load the hourly data.",
+            "Press 'load' to load the hourly data.",
+        ]
+        self.cannot_load_new_version: List[str] = [
+            " You cannot load a file that is from a newer GHEtool version.",
+            "Sie können keine Datei laden, die von einer neueren GHEtool-Version stammt.",
+            "Je kunt geen bestand laden dat van een nieuwere GHEtool-versie is.",
+            "You cannot load a file that is from a newer GHEtool version.",
+            "You cannot load a file that is from a newer GHEtool version.",
+            "You cannot load a file that is from a newer GHEtool version.",
+            "You cannot load a file that is from a newer GHEtool version.",
+        ]