--- conflicted
+++ resolved
@@ -1,12 +1,8 @@
 import copy
 
-<<<<<<< HEAD
 import pygfunction as gt
 import numpy as np
 import pytest
-=======
-import numpy as np
->>>>>>> 0c6d1320
 
 from GHEtool import FluidData, PipeData
 from GHEtool.VariableClasses import Borehole
@@ -74,9 +70,6 @@
     borehole.pipe_data = PipeData(1, 0.015, 0.02, 0.4, 0.05, 2)
     borehole.fluid_data = FluidData(0.2, 0.568, 998, 4180, 1e-3)
 
-<<<<<<< HEAD
-    assert np.isclose(0.09483159131195469, borehole.calculate_Rb(100, 1, 0.075, 3))
-=======
     assert np.isclose(borehole.calculate_Rb(100, 1, 0.075, 3), 0.09483159131195469)
 
 
@@ -107,7 +100,6 @@
     assert borehole.get_Rb(100, 1, 0.07, 2) == 0.12
     borehole.fluid_data = fluid_data
     assert np.isclose(borehole.calculate_Rb(100, 1, 0.075, 3), 0.09483159131195469)
->>>>>>> 0c6d1320
 
 
 def test_calculate_Rb_no_data():
