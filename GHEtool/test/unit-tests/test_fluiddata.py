--- conflicted
+++ resolved
@@ -204,13 +204,6 @@
     assert fluid.test_freezing(-50)
 
 
-<<<<<<< HEAD
-def test_commercial_fluids():
-    from GHEtool.VariableClasses.FluidData.CommercialFluids.Kilfrost_GEO import KilfrostGEO
-    fluid = KilfrostGEO(0.3)
-    fluid.conductivity(10)
-    fluid = TemperatureDependentFluidData('Kilfrost GEO', 25)
-=======
 def test_with_volume_percentage():
     fluid_vol_per = TemperatureDependentFluidData('MPG', 25, mass_percentage=False)
     mass_per = fluid_vol_per._convert_to_mass_percentage(25)
@@ -228,4 +221,10 @@
     fluid = TemperatureDependentFluidData('MEG', 20)
     assert np.isclose(20, fluid._convert_to_vol_percentage(fluid._convert_to_mass_percentage(20)))
     assert np.isclose(5, fluid._convert_to_vol_percentage(fluid._convert_to_mass_percentage(5)))
->>>>>>> c4a835a5
+
+
+def test_commercial_fluids():
+    from GHEtool.VariableClasses.FluidData.CommercialFluids.Kilfrost_GEO import KilfrostGEO
+    fluid = KilfrostGEO(0.3)
+    fluid.conductivity(10)
+    fluid = TemperatureDependentFluidData('Kilfrost GEO', 25)