# test if model can be imported
import numpy as np
import pytest
import copy
from math import isclose

from GHEtool import *

import pygfunction as gt
import matplotlib.pyplot as plt


data = GroundData(3, 10, 0.2)
fluidData = FluidData(0.2, 0.568, 998, 4180, 1e-3)
pipeData = PipeData(1, 0.015, 0.02, 0.4, 0.05, 2)

borefield_gt = gt.boreholes.rectangle_field(10, 12, 6, 6, 110, 4, 0.075)

# Monthly loading values
peakCooling = [0., 0, 34., 69., 133., 187., 213., 240., 160., 37., 0., 0.]              # Peak cooling in kW
peakHeating = [160., 142, 102., 55., 0., 0., 0., 0., 40.4, 85., 119., 136.]             # Peak heating in kW

# annual heating and cooling load
annualHeatingLoad = 300*10**3  # kWh
annualCoolingLoad = 160*10**3  # kWh

# percentage of annual load per month (15.5% for January ...)
monthlyLoadHeatingPercentage = [0.155, 0.148, 0.125, .099, .064, 0., 0., 0., 0.061, 0.087, 0.117, 0.144]
monthlyLoadCoolingPercentage = [0.025, 0.05, 0.05, .05, .075, .1, .2, .2, .1, .075, .05, .025]

# resulting load per month
monthlyLoadHeating = list(map(lambda x: x * annualHeatingLoad, monthlyLoadHeatingPercentage))   # kWh
monthlyLoadCooling = list(map(lambda x: x * annualCoolingLoad, monthlyLoadCoolingPercentage))   # kWh

custom_field = gt.boreholes.L_shaped_field(N_1=4, N_2=5, B_1=5., B_2=5., H=100., D=4, r_b=0.05)


def load_case(number):
    """This function returns the values for one of the four cases."""

    if number == 1:
        # case 1
        # limited in the first year by cooling
        monthly_load_heating_percentage = np.array([0.155, 0.148, 0.125, .099, .064, 0., 0., 0., 0.061, 0.087, 0.117, 0.144])
        monthly_load_cooling_percentage = np.array([0.025, 0.05, 0.05, .05, .075, .1, .2, .2, .1, .075, .05, .025])
        monthly_load_heating = monthly_load_heating_percentage * 300 * 10 ** 3  # kWh
        monthly_load_cooling = monthly_load_cooling_percentage * 150 * 10 ** 3  # kWh
        peak_cooling = np.array([0., 0., 22., 44., 83., 117., 134., 150., 100., 23., 0., 0.])
        peak_heating = np.zeros(12)

    elif number == 2:
        # case 2
        # limited in the last year by cooling
        monthly_load_heating_percentage = np.array([0.155, 0.148, 0.125, .099, .064, 0., 0., 0., 0.061, 0.087, .117, 0.144])
        monthly_load_cooling_percentage = np.array([0.025, 0.05, 0.05, .05, .075, .1, .2, .2, .1, .075, .05, .025])
        monthly_load_heating = monthly_load_heating_percentage * 160 * 10 ** 3  # kWh
        monthly_load_cooling = monthly_load_cooling_percentage * 240 * 10 ** 3  # kWh
        peak_cooling = np.array([0., 0, 34., 69., 133., 187., 213., 240., 160., 37., 0., 0.])  # Peak cooling in kW
        peak_heating = np.array([160., 142, 102., 55., 0., 0., 0., 0., 40.4, 85., 119., 136.])

    elif number == 3:
        # case 3
        # limited in the first year by heating
        monthly_load_heating_percentage = np.array([0.155, 0.148, 0.125, .099, .064, 0., 0., 0., 0.061, 0.087, .117, 0.144])
        monthly_load_cooling_percentage = np.array([0.025, 0.05, 0.05, .05, .075, .1, .2, .2, .1, .075, .05, .025])
        monthly_load_heating = monthly_load_heating_percentage * 160 * 10 ** 3  # kWh
        monthly_load_cooling = monthly_load_cooling_percentage * 240 * 10 ** 3  # kWh
        peak_cooling = np.zeros(12)
        peak_heating = np.array([300.0, 266.25, 191.25, 103.125, 0.0, 0.0, 0.0, 0.0, 75.75, 159.375, 223.125, 255.0])

    else:
        # case 4
        # limited in the last year by heating
        monthly_load_heating_percentage = np.array([0.155, 0.148, 0.125, .099, .064, 0., 0., 0., 0.061, 0.087, 0.117, 0.144])
        monthly_load_cooling_percentage = np.array([0.025, 0.05, 0.05, .05, .075, .1, .2, .2, .1, .075, .05, .025])
        monthly_load_heating = monthly_load_heating_percentage * 300 * 10 ** 3  # kWh
        monthly_load_cooling = monthly_load_cooling_percentage * 150 * 10 ** 3  # kWh
        peak_cooling = np.array([0., 0., 22., 44., 83., 117., 134., 150., 100., 23., 0., 0.])
        peak_heating = np.array([300., 268., 191., 103., 75., 0., 0., 38., 76., 160., 224., 255.])

    return monthly_load_cooling, monthly_load_heating, peak_cooling, peak_heating


def test_borefield():
    borefield = Borefield(simulation_period=20,
                          peak_heating=peakHeating,
                          peak_cooling=peakCooling,
                          baseload_heating=monthlyLoadHeating,
                          baseload_cooling=monthlyLoadCooling)

    borefield.set_ground_parameters(data)
    borefield.set_borefield(borefield_gt)

    # set temperature boundaries
    borefield.set_max_ground_temperature(16)  # maximum temperature
    borefield.set_min_ground_temperature(0)  # minimum temperature

    assert borefield.simulation_period == 20
    assert borefield.Tf_min == 0
    assert borefield.Tf_max == 16
    np.testing.assert_array_equal(borefield.peak_heating, np.array([160., 142, 102., 55., 26.301369863013697, 0., 0., 0., 40.4, 85., 119., 136.]))


@pytest.fixture
def borefield_quadrants():
    data = GroundData(3.5,  # conductivity of the soil (W/mK)
                      10,  # Ground temperature at infinity (degrees C)
                      0.2)  # equivalent borehole resistance (K/W)

    borefield_gt = gt.boreholes.rectangle_field(10, 12, 6.5, 6.5, 110, 4, 0.075)

    borefield = Borefield()
    borefield.set_ground_parameters(data)
    borefield.set_borefield(borefield_gt)

    return borefield


@pytest.fixture
def borefield():
    borefield = Borefield(simulation_period=20,
                          peak_heating=peakHeating,
                          peak_cooling=peakCooling,
                          baseload_heating=monthlyLoadHeating,
                          baseload_cooling=monthlyLoadCooling)

    borefield.set_ground_parameters(data)
    borefield.set_borefield(borefield_gt)

    # set temperature boundaries
    borefield.set_max_ground_temperature(16)  # maximum temperature
    borefield.set_min_ground_temperature(0)  # minimum temperature
    return borefield


@pytest.fixture
def borefield_custom_data():
    borefield = Borefield(simulation_period=20,
                          peak_heating=peakHeating,
                          peak_cooling=peakCooling,
                          baseload_heating=monthlyLoadHeating,
                          baseload_cooling=monthlyLoadCooling)

    borefield.set_ground_parameters(data)
    borefield.set_borefield(borefield_gt)
    borefield.create_custom_dataset()

    # set temperature boundaries
    borefield.set_max_ground_temperature(16)  # maximum temperature
    borefield.set_min_ground_temperature(0)  # minimum temperature
    return borefield


@pytest.fixture
def empty_borefield():
    borefield = Borefield()
    return borefield


@pytest.fixture
def hourly_borefield():
    borefield = Borefield()
    borefield.set_ground_parameters(data)
    borefield.set_borefield(borefield_gt)
    borefield.load_hourly_profile("GHEtool/Examples/hourly_profile.csv")
    return borefield


@pytest.fixture
def hourly_borefield_reversed():
    borefield = Borefield()
    borefield.set_ground_parameters(data)
    borefield.set_borefield(borefield_gt)
    borefield.load_hourly_profile("GHEtool/Examples/hourly_profile.csv", first_column_heating=False)
    return borefield


@pytest.fixture
def borefield_cooling_dom():
    borefield = Borefield(simulation_period=20,
                          peak_heating=peakHeating,
                          peak_cooling=peakCooling,
                          baseload_heating=monthlyLoadHeating,
                          baseload_cooling=monthlyLoadCooling)

    borefield.set_baseload_cooling(np.array(monthlyLoadCooling)*2)

    borefield.set_ground_parameters(data)
    borefield.set_borefield(borefield_gt)

    return borefield


def test_create_rectangular_field(borefield):
    for i in range(len(borefield.borefield)):
        assert borefield.borefield[i].__dict__ == borefield.create_rectangular_borefield(10, 12, 6, 6, 110, 4, 0.075)[i].__dict__


def test_create_circular_field(borefield):
    borefield.create_circular_borefield(10, 10, 100, 1)
    for i in range(len(borefield.borefield)):
        assert borefield.borefield[i].__dict__ == gt.boreholes.circle_field(10, 10, 100, 1, 0.075)[i].__dict__


def test_empty_values(empty_borefield):
    np.testing.assert_array_equal(empty_borefield.baseload_cooling, np.zeros(12))


def test_hourly_to_monthly(borefield):
    borefield.load_hourly_profile("GHEtool/Examples/hourly_profile.csv", header=True, separator=";", first_column_heating=True)
    borefield.convert_hourly_to_monthly()

    assert np.isclose(np.sum(borefield.baseload_cooling), np.sum(borefield.hourly_cooling_load))
    assert np.isclose(np.sum(borefield.baseload_heating), np.sum(borefield.hourly_heating_load))


def test_size(borefield):
    assert isclose(borefield.size(100), 92.06688246062056)


def test_imbalance(borefield):
    assert borefield.imbalance == -140000.0


def test_temperatureProfile(borefield):
    borefield.calculate_temperatures(depth=90)
    print(np.around(borefield.results_peak_cooling, 8))
    np.testing.assert_array_equal(np.around(borefield.results_peak_cooling, 8),
                                  np.around(np.array([9.07267348,9.165368,9.77296687,10.72360291,12.54288359,14.38203799,15.3474007,16.13299311,13.594681,10.32156769,9.35238892,8.86407987,8.65026263,8.7593864,9.37936169,10.33928507,12.16592283,14.01425456,14.98674021,15.7778788,13.24674443,9.97966311,9.0181641,8.53626611,8.32707069,8.44412401,9.06763415,10.03142806,11.86802419,13.7211279,14.69891185,15.49408876,12.96318871,9.6992561,8.74252847,8.26376645,8.06217274,8.18447773,8.81143016,9.78122514,11.61822277,13.47236748,14.45422346,15.25365421,12.72677845,9.46793857,8.51112362,8.03474536,7.83688396,7.96278941,8.59459444,9.56612014,11.40326828,13.26045599,14.24558444,15.0478363,12.52777258,9.27080327,8.31669644,7.84429667,7.64976448,7.77718235,8.4067412,9.37381755,11.21079551,13.06977514,14.05848593,14.87026882,12.35645275,9.10418709,8.1536713,7.68303613,7.48724905,7.61069456,8.23551126,9.20127822,11.03977797,12.90214816,13.89845095,14.71699625,12.20726347,8.95818419,8.00952468,7.53848213,7.33984107,7.45935933,8.08215747,9.04886334,10.88981695,12.75720605,13.76039653,14.58254864,12.075686,8.82850773,7.88003778,7.40695317,7.20499575,7.32202059,7.9453402,8.91381925,10.75790775,12.63217191,13.63857533,14.46332946,11.95837341,8.71181215,7.76191378,7.28599947,7.08124143,7.19847966,7.82305714,8.79394284,10.64530562,12.52389502,13.53385146,14.36128553,11.85750889,8.60967698,7.65649666,7.17691058,6.9715808,7.09014941,7.71751969,8.69260851,10.54492632,12.42351573,13.43347216,14.26090624,11.7571296,8.50929769,7.55611737,7.07653129,6.8712015,6.98977012,7.6188164,8.59853909,10.45475959,12.33642483,13.34829827,14.17564323,11.66940055,8.41789849,7.46240064,6.98354369,6.78034373,6.90249767,7.53449402,8.51421671,10.37043722,12.25210245,13.2639759,14.09132086,11.58507818,8.33357612,7.37807827,6.89922132,6.69602136,6.82160123,7.45691246,8.43933918,10.29757315,12.18001314,13.19066131,14.01528343,11.50617461,8.25457133,7.30023069,6.82368457,6.62388726,6.74981824,7.38512947,8.36755618,10.22579016,12.10823014,13.11887831,13.94350044,11.43439161,8.18278834,7.2284477,6.75329254,6.55634484,6.68466159,7.32183408,8.30534315,10.1633344,12.04410277,13.05245503,13.87590383,11.36734622,8.11718006,7.16517978,6.69155416,6.49460646,6.62292321,7.2600957,8.24360477,10.10159602,11.98236439,12.99071665,13.81416545,11.30560784,8.05547219,7.10594217,6.63443104,6.43919543,6.5687653,7.20634037,8.18890632,10.04503431,11.92396406,12.9324587,13.75673784,11.24976686,8.00188555,7.05235553,6.5808444,6.38560879,6.51517866,7.15275373,8.13531968,9.99144768,11.87037742,12.87887207,13.7031512,11.19790648,7.95281395,7.00560439,6.53588416,6.34161002,6.47075198,7.10653399,8.0868136,9.94204844,11.82162181,12.83165191,13.65835876,11.15432259,7.90923007,6.9620205,6.49230028]), 8))


def test_quadrantSizing(borefield):
    assert round(borefield.size(100, quadrant_sizing=3), 2) == 41.3


def test_dynamicRb(borefield):
    borefield.set_fluid_parameters(fluidData)
    borefield.set_pipe_parameters(pipeData)
    assert round(borefield.size(100, use_constant_Rb=False), 2) == 52.7


def test_load_custom_configuration(borefield):

    borefield.set_borefield(custom_field)
    assert borefield.borefield == custom_field


def test_simulation_period(borefield):
    borefield.set_simulation_period(25)
    assert borefield.simulation_period == 25


def test_without_pipe(borefield):
    borefield.set_pipe_parameters(pipeData)
    borefield.set_fluid_parameters(fluidData)


def test_Tg(borefield):
    borefield._sizing_setup.use_constant_Tg = False
    borefield._Tg()


def test_calculate_Rb(borefield):
    try:
        borefield.calculate_Rb()
    except ValueError:
        assert True


def test_too_much_sizing_methods(borefield):
    try:
        borefield.sizing_setup(L2_sizing=True, L3_sizing=True)
    except ValueError:
        assert True


def test_size_L3(borefield):
    borefield.size(L3_sizing=True)


def test_draw_internals(monkeypatch, borefield):
    monkeypatch.setattr(plt, 'show', lambda: None)
    borefield.set_fluid_parameters(fluidData)
    borefield.set_pipe_parameters(pipeData)
    borefield.draw_borehole_internal()


def test_size_L4(hourly_borefield):
    assert hourly_borefield._check_hourly_load()
    hourly_borefield.sizing_setup(L4_sizing=True)
    hourly_borefield.size()


def test_size_L4_quadrant(hourly_borefield):
    hourly_borefield.sizing_setup(L4_sizing=True, quadrant_sizing=1)
    hourly_borefield.size()


def test_size_L4_quadrant_4(hourly_borefield):
    hourly_borefield.hourly_heating_load[0] = 100000
    hourly_borefield.sizing_setup(L4_sizing=True)
    hourly_borefield.size()


def test_size_L4_heating_dom(hourly_borefield_reversed):
    hourly_borefield_reversed.sizing_setup(L4_sizing=True)
    hourly_borefield_reversed.size()


def test_size_L4_quadrant_3(hourly_borefield_reversed):
    hourly_borefield_reversed.hourly_heating_load[0] = 100000
    hourly_borefield_reversed.sizing_setup(L4_sizing=True)
    hourly_borefield_reversed.size()


def test_sizing_setup(borefield):
    borefield.sizing_setup(sizing_setup=SizingSetup())


def test_cooling_dom(borefield_cooling_dom):
    borefield_cooling_dom.size()


def test_sizing_different_quadrants(borefield):
    borefield.size(quadrant_sizing=1)
    borefield.size(quadrant_sizing=2)
    borefield.size(quadrant_sizing=3)
    borefield.size(quadrant_sizing=4)
    borefield.size(quadrant_sizing=1, L3_sizing=True)


def test_quadrant_4(borefield):
    borefield.set_peak_heating(np.array(peakHeating)*8)
    borefield.size()


def test_sizing_L3(borefield):
    borefield.set_peak_heating(np.array(peakHeating)*8)
    borefield.size(L3_sizing=True)


def test_sizing_L32(borefield_cooling_dom):
    borefield_cooling_dom.size(L3_sizing=True)
    borefield_cooling_dom.set_peak_heating(np.array(peakHeating) * 5)
    borefield_cooling_dom.size(L3_sizing=True)


def test_size_L4_without_data(borefield):
    try:
        borefield.size(L4_sizing=True)
    except ValueError:
        assert True


def test_load_duration(monkeypatch, hourly_borefield):
    monkeypatch.setattr(plt, 'show', lambda: None)
    hourly_borefield.plot_load_duration(legend=True)


def test_load_duration_no_hourly_data(borefield):
    try:
        borefield.plot_load_duration()
    except ValueError:
        assert True


def test_optimise_load_profile_without_data(borefield):
    try:
        borefield.optimise_load_profile()
    except ValueError:
        assert True


def test_precalculated_data_1(borefield_custom_data):
    borefield_custom_data.gfunction([3600*100, 3600*100], 100)


def test_precalculated_data_2(borefield_custom_data):
    borefield_custom_data.gfunction([3600*100, 3600*100, 3600*101], 100)


<<<<<<< HEAD
def test_error_variable_Tg(borefield):
    borefield.ground_data.Tg = 14
    borefield.sizing_setup(use_constant_Tg=False)


=======
>>>>>>> 711c74d2
def test_choose_quadrant_1(borefield_quadrants):
    monthly_load_cooling, monthly_load_heating, peak_cooling, peak_heating = load_case(1)

    borefield_quadrants.set_peak_heating(peak_heating)
    borefield_quadrants.set_peak_cooling(peak_cooling)
    borefield_quadrants.set_baseload_cooling(monthly_load_cooling)
    borefield_quadrants.set_baseload_heating(monthly_load_heating)

    borefield_quadrants.size(100, L3_sizing=True)
    assert 1 == borefield_quadrants.calculate_quadrant()


def test_choose_quadrant_2(borefield_quadrants):
    monthly_load_cooling, monthly_load_heating, peak_cooling, peak_heating = load_case(2)

    borefield_quadrants.set_peak_heating(peak_heating)
    borefield_quadrants.set_peak_cooling(peak_cooling)
    borefield_quadrants.set_baseload_cooling(monthly_load_cooling)
    borefield_quadrants.set_baseload_heating(monthly_load_heating)

    borefield_quadrants.size(100, L3_sizing=True)
    assert 2 == borefield_quadrants.calculate_quadrant()


def test_choose_quadrant_3(borefield_quadrants):
    monthly_load_cooling, monthly_load_heating, peak_cooling, peak_heating = load_case(3)

    borefield_quadrants.set_peak_heating(peak_heating)
    borefield_quadrants.set_peak_cooling(peak_cooling)
    borefield_quadrants.set_baseload_cooling(monthly_load_cooling)
    borefield_quadrants.set_baseload_heating(monthly_load_heating)

    borefield_quadrants.size(100, L3_sizing=True)
    assert 3 == borefield_quadrants.calculate_quadrant()


def test_choose_quadrant_4(borefield_quadrants):
    monthly_load_cooling, monthly_load_heating, peak_cooling, peak_heating = load_case(4)

    borefield_quadrants.set_peak_heating(peak_heating)
    borefield_quadrants.set_peak_cooling(peak_cooling)
    borefield_quadrants.set_baseload_cooling(monthly_load_cooling)
    borefield_quadrants.set_baseload_heating(monthly_load_heating)

    borefield_quadrants.size(100, L3_sizing=True)
    assert 4 == borefield_quadrants.calculate_quadrant()


def test_choose_quadrant_None(borefield_quadrants):
    monthly_load_cooling, monthly_load_heating, peak_cooling, peak_heating = load_case(4)

    borefield_quadrants.set_peak_heating(peak_heating)
    borefield_quadrants.set_peak_cooling(peak_cooling)
    borefield_quadrants.set_baseload_cooling(monthly_load_cooling)
    borefield_quadrants.set_baseload_heating(monthly_load_heating)

    borefield_quadrants.calculate_temperatures(200)
    assert None is borefield_quadrants.calculate_quadrant()


def test_set_none_borefield(borefield):
    borefield.set_borefield(None)


def test_set_investment_cost(borefield):
    borefield.set_investment_cost()
    assert borefield.cost_investment == Borefield.DEFAULT_INVESTMENT
    borefield.set_investment_cost([0, 38])
    assert borefield.cost_investment == [0, 38]


def test_investment_cost(borefield):
    borefield.H = 100
    cost = 10 * 12 * 100
    assert borefield.investment_cost == cost * borefield.cost_investment[0]
    borefield.set_investment_cost([38, 0])
    assert borefield.investment_cost == cost * 38


@pytest.mark.slow
def test_load_custom_gfunction(borefield):
    borefield.create_custom_dataset()
    borefield.custom_gfunction.dump_custom_dataset("./", "test")
    dataset = copy.copy(borefield.custom_gfunction)

    borefield.load_custom_gfunction("./test.gvalues")
    assert borefield.custom_gfunction == dataset


def test_H_smaller_50(borefield):
    borefield.H = 0.5
    borefield.size_L2(H_init=0.5, quadrant_sizing=1)


def test_size_hourly_without_hourly_load(borefield):
    try:
        borefield.size_L4(H_init=100)
    except ValueError:
        assert True


def test_size_hourly_quadrant(hourly_borefield):
    hourly_borefield.H = 0.5
    hourly_borefield.size_L4(H_init=100, quadrant_sizing=1)


def test_create_custom_dataset_without_data(borefield):
    borefield.ground_data = None
    try:
        borefield.create_custom_dataset()
    except ValueError:
        assert True
    borefield.borefield = None
    try:
        borefield.create_custom_dataset()
    except ValueError:
        assert True


def test_check_hourly_load(borefield):
    try:
        borefield._check_hourly_load()
    except ValueError:
        assert True

    borefield.load_hourly_profile("GHEtool/Examples/hourly_profile.csv")
    borefield.hourly_cooling_load[0] = -1
    try:
        borefield._check_hourly_load()
    except ValueError:
        assert True


def test_load_hourly_data(borefield):
    borefield.load_hourly_profile("GHEtool/Examples/hourly_profile.csv")
    test_cooling = copy.copy(borefield.hourly_cooling_load)
    borefield.load_hourly_profile("GHEtool/Examples/hourly_profile.csv", first_column_heating=False)
    assert np.array_equal(test_cooling, borefield.hourly_heating_load)

    borefield.load_hourly_profile("GHEtool/test/hourly_profile_without_header.csv", header=False)
    assert np.array_equal(test_cooling, borefield.hourly_cooling_load)


def test_convert_hourly_to_monthly_without_data(borefield):
    try:
        borefield.convert_hourly_to_monthly()
    except IndexError:
        assert True
    borefield.set_fluid_parameters(fluidData)
    borefield.set_pipe_parameters(pipeData)
    borefield.use_constant_Rb = False
    try:
        borefield.optimise_load_profile()
    except ValueError:
        assert True


def test_calculate_hourly_temperature_profile(hourly_borefield):
    hourly_borefield._calculate_temperature_profile(100, hourly=True)
    hourly_borefield.hourly_heating_load_on_the_borefield = hourly_borefield.hourly_heating_load
    hourly_borefield.hourly_cooling_load_on_the_borefield = hourly_borefield.hourly_cooling_load
<|MERGE_RESOLUTION|>--- conflicted
+++ resolved
@@ -1,550 +1,547 @@
-# test if model can be imported
-import numpy as np
-import pytest
-import copy
-from math import isclose
-
-from GHEtool import *
-
-import pygfunction as gt
-import matplotlib.pyplot as plt
-
-
-data = GroundData(3, 10, 0.2)
-fluidData = FluidData(0.2, 0.568, 998, 4180, 1e-3)
-pipeData = PipeData(1, 0.015, 0.02, 0.4, 0.05, 2)
-
-borefield_gt = gt.boreholes.rectangle_field(10, 12, 6, 6, 110, 4, 0.075)
-
-# Monthly loading values
-peakCooling = [0., 0, 34., 69., 133., 187., 213., 240., 160., 37., 0., 0.]              # Peak cooling in kW
-peakHeating = [160., 142, 102., 55., 0., 0., 0., 0., 40.4, 85., 119., 136.]             # Peak heating in kW
-
-# annual heating and cooling load
-annualHeatingLoad = 300*10**3  # kWh
-annualCoolingLoad = 160*10**3  # kWh
-
-# percentage of annual load per month (15.5% for January ...)
-monthlyLoadHeatingPercentage = [0.155, 0.148, 0.125, .099, .064, 0., 0., 0., 0.061, 0.087, 0.117, 0.144]
-monthlyLoadCoolingPercentage = [0.025, 0.05, 0.05, .05, .075, .1, .2, .2, .1, .075, .05, .025]
-
-# resulting load per month
-monthlyLoadHeating = list(map(lambda x: x * annualHeatingLoad, monthlyLoadHeatingPercentage))   # kWh
-monthlyLoadCooling = list(map(lambda x: x * annualCoolingLoad, monthlyLoadCoolingPercentage))   # kWh
-
-custom_field = gt.boreholes.L_shaped_field(N_1=4, N_2=5, B_1=5., B_2=5., H=100., D=4, r_b=0.05)
-
-
-def load_case(number):
-    """This function returns the values for one of the four cases."""
-
-    if number == 1:
-        # case 1
-        # limited in the first year by cooling
-        monthly_load_heating_percentage = np.array([0.155, 0.148, 0.125, .099, .064, 0., 0., 0., 0.061, 0.087, 0.117, 0.144])
-        monthly_load_cooling_percentage = np.array([0.025, 0.05, 0.05, .05, .075, .1, .2, .2, .1, .075, .05, .025])
-        monthly_load_heating = monthly_load_heating_percentage * 300 * 10 ** 3  # kWh
-        monthly_load_cooling = monthly_load_cooling_percentage * 150 * 10 ** 3  # kWh
-        peak_cooling = np.array([0., 0., 22., 44., 83., 117., 134., 150., 100., 23., 0., 0.])
-        peak_heating = np.zeros(12)
-
-    elif number == 2:
-        # case 2
-        # limited in the last year by cooling
-        monthly_load_heating_percentage = np.array([0.155, 0.148, 0.125, .099, .064, 0., 0., 0., 0.061, 0.087, .117, 0.144])
-        monthly_load_cooling_percentage = np.array([0.025, 0.05, 0.05, .05, .075, .1, .2, .2, .1, .075, .05, .025])
-        monthly_load_heating = monthly_load_heating_percentage * 160 * 10 ** 3  # kWh
-        monthly_load_cooling = monthly_load_cooling_percentage * 240 * 10 ** 3  # kWh
-        peak_cooling = np.array([0., 0, 34., 69., 133., 187., 213., 240., 160., 37., 0., 0.])  # Peak cooling in kW
-        peak_heating = np.array([160., 142, 102., 55., 0., 0., 0., 0., 40.4, 85., 119., 136.])
-
-    elif number == 3:
-        # case 3
-        # limited in the first year by heating
-        monthly_load_heating_percentage = np.array([0.155, 0.148, 0.125, .099, .064, 0., 0., 0., 0.061, 0.087, .117, 0.144])
-        monthly_load_cooling_percentage = np.array([0.025, 0.05, 0.05, .05, .075, .1, .2, .2, .1, .075, .05, .025])
-        monthly_load_heating = monthly_load_heating_percentage * 160 * 10 ** 3  # kWh
-        monthly_load_cooling = monthly_load_cooling_percentage * 240 * 10 ** 3  # kWh
-        peak_cooling = np.zeros(12)
-        peak_heating = np.array([300.0, 266.25, 191.25, 103.125, 0.0, 0.0, 0.0, 0.0, 75.75, 159.375, 223.125, 255.0])
-
-    else:
-        # case 4
-        # limited in the last year by heating
-        monthly_load_heating_percentage = np.array([0.155, 0.148, 0.125, .099, .064, 0., 0., 0., 0.061, 0.087, 0.117, 0.144])
-        monthly_load_cooling_percentage = np.array([0.025, 0.05, 0.05, .05, .075, .1, .2, .2, .1, .075, .05, .025])
-        monthly_load_heating = monthly_load_heating_percentage * 300 * 10 ** 3  # kWh
-        monthly_load_cooling = monthly_load_cooling_percentage * 150 * 10 ** 3  # kWh
-        peak_cooling = np.array([0., 0., 22., 44., 83., 117., 134., 150., 100., 23., 0., 0.])
-        peak_heating = np.array([300., 268., 191., 103., 75., 0., 0., 38., 76., 160., 224., 255.])
-
-    return monthly_load_cooling, monthly_load_heating, peak_cooling, peak_heating
-
-
-def test_borefield():
-    borefield = Borefield(simulation_period=20,
-                          peak_heating=peakHeating,
-                          peak_cooling=peakCooling,
-                          baseload_heating=monthlyLoadHeating,
-                          baseload_cooling=monthlyLoadCooling)
-
-    borefield.set_ground_parameters(data)
-    borefield.set_borefield(borefield_gt)
-
-    # set temperature boundaries
-    borefield.set_max_ground_temperature(16)  # maximum temperature
-    borefield.set_min_ground_temperature(0)  # minimum temperature
-
-    assert borefield.simulation_period == 20
-    assert borefield.Tf_min == 0
-    assert borefield.Tf_max == 16
-    np.testing.assert_array_equal(borefield.peak_heating, np.array([160., 142, 102., 55., 26.301369863013697, 0., 0., 0., 40.4, 85., 119., 136.]))
-
-
-@pytest.fixture
-def borefield_quadrants():
-    data = GroundData(3.5,  # conductivity of the soil (W/mK)
-                      10,  # Ground temperature at infinity (degrees C)
-                      0.2)  # equivalent borehole resistance (K/W)
-
-    borefield_gt = gt.boreholes.rectangle_field(10, 12, 6.5, 6.5, 110, 4, 0.075)
-
-    borefield = Borefield()
-    borefield.set_ground_parameters(data)
-    borefield.set_borefield(borefield_gt)
-
-    return borefield
-
-
-@pytest.fixture
-def borefield():
-    borefield = Borefield(simulation_period=20,
-                          peak_heating=peakHeating,
-                          peak_cooling=peakCooling,
-                          baseload_heating=monthlyLoadHeating,
-                          baseload_cooling=monthlyLoadCooling)
-
-    borefield.set_ground_parameters(data)
-    borefield.set_borefield(borefield_gt)
-
-    # set temperature boundaries
-    borefield.set_max_ground_temperature(16)  # maximum temperature
-    borefield.set_min_ground_temperature(0)  # minimum temperature
-    return borefield
-
-
-@pytest.fixture
-def borefield_custom_data():
-    borefield = Borefield(simulation_period=20,
-                          peak_heating=peakHeating,
-                          peak_cooling=peakCooling,
-                          baseload_heating=monthlyLoadHeating,
-                          baseload_cooling=monthlyLoadCooling)
-
-    borefield.set_ground_parameters(data)
-    borefield.set_borefield(borefield_gt)
-    borefield.create_custom_dataset()
-
-    # set temperature boundaries
-    borefield.set_max_ground_temperature(16)  # maximum temperature
-    borefield.set_min_ground_temperature(0)  # minimum temperature
-    return borefield
-
-
-@pytest.fixture
-def empty_borefield():
-    borefield = Borefield()
-    return borefield
-
-
-@pytest.fixture
-def hourly_borefield():
-    borefield = Borefield()
-    borefield.set_ground_parameters(data)
-    borefield.set_borefield(borefield_gt)
-    borefield.load_hourly_profile("GHEtool/Examples/hourly_profile.csv")
-    return borefield
-
-
-@pytest.fixture
-def hourly_borefield_reversed():
-    borefield = Borefield()
-    borefield.set_ground_parameters(data)
-    borefield.set_borefield(borefield_gt)
-    borefield.load_hourly_profile("GHEtool/Examples/hourly_profile.csv", first_column_heating=False)
-    return borefield
-
-
-@pytest.fixture
-def borefield_cooling_dom():
-    borefield = Borefield(simulation_period=20,
-                          peak_heating=peakHeating,
-                          peak_cooling=peakCooling,
-                          baseload_heating=monthlyLoadHeating,
-                          baseload_cooling=monthlyLoadCooling)
-
-    borefield.set_baseload_cooling(np.array(monthlyLoadCooling)*2)
-
-    borefield.set_ground_parameters(data)
-    borefield.set_borefield(borefield_gt)
-
-    return borefield
-
-
-def test_create_rectangular_field(borefield):
-    for i in range(len(borefield.borefield)):
-        assert borefield.borefield[i].__dict__ == borefield.create_rectangular_borefield(10, 12, 6, 6, 110, 4, 0.075)[i].__dict__
-
-
-def test_create_circular_field(borefield):
-    borefield.create_circular_borefield(10, 10, 100, 1)
-    for i in range(len(borefield.borefield)):
-        assert borefield.borefield[i].__dict__ == gt.boreholes.circle_field(10, 10, 100, 1, 0.075)[i].__dict__
-
-
-def test_empty_values(empty_borefield):
-    np.testing.assert_array_equal(empty_borefield.baseload_cooling, np.zeros(12))
-
-
-def test_hourly_to_monthly(borefield):
-    borefield.load_hourly_profile("GHEtool/Examples/hourly_profile.csv", header=True, separator=";", first_column_heating=True)
-    borefield.convert_hourly_to_monthly()
-
-    assert np.isclose(np.sum(borefield.baseload_cooling), np.sum(borefield.hourly_cooling_load))
-    assert np.isclose(np.sum(borefield.baseload_heating), np.sum(borefield.hourly_heating_load))
-
-
-def test_size(borefield):
-    assert isclose(borefield.size(100), 92.06688246062056)
-
-
-def test_imbalance(borefield):
-    assert borefield.imbalance == -140000.0
-
-
-def test_temperatureProfile(borefield):
-    borefield.calculate_temperatures(depth=90)
-    print(np.around(borefield.results_peak_cooling, 8))
-    np.testing.assert_array_equal(np.around(borefield.results_peak_cooling, 8),
-                                  np.around(np.array([9.07267348,9.165368,9.77296687,10.72360291,12.54288359,14.38203799,15.3474007,16.13299311,13.594681,10.32156769,9.35238892,8.86407987,8.65026263,8.7593864,9.37936169,10.33928507,12.16592283,14.01425456,14.98674021,15.7778788,13.24674443,9.97966311,9.0181641,8.53626611,8.32707069,8.44412401,9.06763415,10.03142806,11.86802419,13.7211279,14.69891185,15.49408876,12.96318871,9.6992561,8.74252847,8.26376645,8.06217274,8.18447773,8.81143016,9.78122514,11.61822277,13.47236748,14.45422346,15.25365421,12.72677845,9.46793857,8.51112362,8.03474536,7.83688396,7.96278941,8.59459444,9.56612014,11.40326828,13.26045599,14.24558444,15.0478363,12.52777258,9.27080327,8.31669644,7.84429667,7.64976448,7.77718235,8.4067412,9.37381755,11.21079551,13.06977514,14.05848593,14.87026882,12.35645275,9.10418709,8.1536713,7.68303613,7.48724905,7.61069456,8.23551126,9.20127822,11.03977797,12.90214816,13.89845095,14.71699625,12.20726347,8.95818419,8.00952468,7.53848213,7.33984107,7.45935933,8.08215747,9.04886334,10.88981695,12.75720605,13.76039653,14.58254864,12.075686,8.82850773,7.88003778,7.40695317,7.20499575,7.32202059,7.9453402,8.91381925,10.75790775,12.63217191,13.63857533,14.46332946,11.95837341,8.71181215,7.76191378,7.28599947,7.08124143,7.19847966,7.82305714,8.79394284,10.64530562,12.52389502,13.53385146,14.36128553,11.85750889,8.60967698,7.65649666,7.17691058,6.9715808,7.09014941,7.71751969,8.69260851,10.54492632,12.42351573,13.43347216,14.26090624,11.7571296,8.50929769,7.55611737,7.07653129,6.8712015,6.98977012,7.6188164,8.59853909,10.45475959,12.33642483,13.34829827,14.17564323,11.66940055,8.41789849,7.46240064,6.98354369,6.78034373,6.90249767,7.53449402,8.51421671,10.37043722,12.25210245,13.2639759,14.09132086,11.58507818,8.33357612,7.37807827,6.89922132,6.69602136,6.82160123,7.45691246,8.43933918,10.29757315,12.18001314,13.19066131,14.01528343,11.50617461,8.25457133,7.30023069,6.82368457,6.62388726,6.74981824,7.38512947,8.36755618,10.22579016,12.10823014,13.11887831,13.94350044,11.43439161,8.18278834,7.2284477,6.75329254,6.55634484,6.68466159,7.32183408,8.30534315,10.1633344,12.04410277,13.05245503,13.87590383,11.36734622,8.11718006,7.16517978,6.69155416,6.49460646,6.62292321,7.2600957,8.24360477,10.10159602,11.98236439,12.99071665,13.81416545,11.30560784,8.05547219,7.10594217,6.63443104,6.43919543,6.5687653,7.20634037,8.18890632,10.04503431,11.92396406,12.9324587,13.75673784,11.24976686,8.00188555,7.05235553,6.5808444,6.38560879,6.51517866,7.15275373,8.13531968,9.99144768,11.87037742,12.87887207,13.7031512,11.19790648,7.95281395,7.00560439,6.53588416,6.34161002,6.47075198,7.10653399,8.0868136,9.94204844,11.82162181,12.83165191,13.65835876,11.15432259,7.90923007,6.9620205,6.49230028]), 8))
-
-
-def test_quadrantSizing(borefield):
-    assert round(borefield.size(100, quadrant_sizing=3), 2) == 41.3
-
-
-def test_dynamicRb(borefield):
-    borefield.set_fluid_parameters(fluidData)
-    borefield.set_pipe_parameters(pipeData)
-    assert round(borefield.size(100, use_constant_Rb=False), 2) == 52.7
-
-
-def test_load_custom_configuration(borefield):
-
-    borefield.set_borefield(custom_field)
-    assert borefield.borefield == custom_field
-
-
-def test_simulation_period(borefield):
-    borefield.set_simulation_period(25)
-    assert borefield.simulation_period == 25
-
-
-def test_without_pipe(borefield):
-    borefield.set_pipe_parameters(pipeData)
-    borefield.set_fluid_parameters(fluidData)
-
-
-def test_Tg(borefield):
-    borefield._sizing_setup.use_constant_Tg = False
-    borefield._Tg()
-
-
-def test_calculate_Rb(borefield):
-    try:
-        borefield.calculate_Rb()
-    except ValueError:
-        assert True
-
-
-def test_too_much_sizing_methods(borefield):
-    try:
-        borefield.sizing_setup(L2_sizing=True, L3_sizing=True)
-    except ValueError:
-        assert True
-
-
-def test_size_L3(borefield):
-    borefield.size(L3_sizing=True)
-
-
-def test_draw_internals(monkeypatch, borefield):
-    monkeypatch.setattr(plt, 'show', lambda: None)
-    borefield.set_fluid_parameters(fluidData)
-    borefield.set_pipe_parameters(pipeData)
-    borefield.draw_borehole_internal()
-
-
-def test_size_L4(hourly_borefield):
-    assert hourly_borefield._check_hourly_load()
-    hourly_borefield.sizing_setup(L4_sizing=True)
-    hourly_borefield.size()
-
-
-def test_size_L4_quadrant(hourly_borefield):
-    hourly_borefield.sizing_setup(L4_sizing=True, quadrant_sizing=1)
-    hourly_borefield.size()
-
-
-def test_size_L4_quadrant_4(hourly_borefield):
-    hourly_borefield.hourly_heating_load[0] = 100000
-    hourly_borefield.sizing_setup(L4_sizing=True)
-    hourly_borefield.size()
-
-
-def test_size_L4_heating_dom(hourly_borefield_reversed):
-    hourly_borefield_reversed.sizing_setup(L4_sizing=True)
-    hourly_borefield_reversed.size()
-
-
-def test_size_L4_quadrant_3(hourly_borefield_reversed):
-    hourly_borefield_reversed.hourly_heating_load[0] = 100000
-    hourly_borefield_reversed.sizing_setup(L4_sizing=True)
-    hourly_borefield_reversed.size()
-
-
-def test_sizing_setup(borefield):
-    borefield.sizing_setup(sizing_setup=SizingSetup())
-
-
-def test_cooling_dom(borefield_cooling_dom):
-    borefield_cooling_dom.size()
-
-
-def test_sizing_different_quadrants(borefield):
-    borefield.size(quadrant_sizing=1)
-    borefield.size(quadrant_sizing=2)
-    borefield.size(quadrant_sizing=3)
-    borefield.size(quadrant_sizing=4)
-    borefield.size(quadrant_sizing=1, L3_sizing=True)
-
-
-def test_quadrant_4(borefield):
-    borefield.set_peak_heating(np.array(peakHeating)*8)
-    borefield.size()
-
-
-def test_sizing_L3(borefield):
-    borefield.set_peak_heating(np.array(peakHeating)*8)
-    borefield.size(L3_sizing=True)
-
-
-def test_sizing_L32(borefield_cooling_dom):
-    borefield_cooling_dom.size(L3_sizing=True)
-    borefield_cooling_dom.set_peak_heating(np.array(peakHeating) * 5)
-    borefield_cooling_dom.size(L3_sizing=True)
-
-
-def test_size_L4_without_data(borefield):
-    try:
-        borefield.size(L4_sizing=True)
-    except ValueError:
-        assert True
-
-
-def test_load_duration(monkeypatch, hourly_borefield):
-    monkeypatch.setattr(plt, 'show', lambda: None)
-    hourly_borefield.plot_load_duration(legend=True)
-
-
-def test_load_duration_no_hourly_data(borefield):
-    try:
-        borefield.plot_load_duration()
-    except ValueError:
-        assert True
-
-
-def test_optimise_load_profile_without_data(borefield):
-    try:
-        borefield.optimise_load_profile()
-    except ValueError:
-        assert True
-
-
-def test_precalculated_data_1(borefield_custom_data):
-    borefield_custom_data.gfunction([3600*100, 3600*100], 100)
-
-
-def test_precalculated_data_2(borefield_custom_data):
-    borefield_custom_data.gfunction([3600*100, 3600*100, 3600*101], 100)
-
-
-<<<<<<< HEAD
-def test_error_variable_Tg(borefield):
-    borefield.ground_data.Tg = 14
-    borefield.sizing_setup(use_constant_Tg=False)
-
-
-=======
->>>>>>> 711c74d2
-def test_choose_quadrant_1(borefield_quadrants):
-    monthly_load_cooling, monthly_load_heating, peak_cooling, peak_heating = load_case(1)
-
-    borefield_quadrants.set_peak_heating(peak_heating)
-    borefield_quadrants.set_peak_cooling(peak_cooling)
-    borefield_quadrants.set_baseload_cooling(monthly_load_cooling)
-    borefield_quadrants.set_baseload_heating(monthly_load_heating)
-
-    borefield_quadrants.size(100, L3_sizing=True)
-    assert 1 == borefield_quadrants.calculate_quadrant()
-
-
-def test_choose_quadrant_2(borefield_quadrants):
-    monthly_load_cooling, monthly_load_heating, peak_cooling, peak_heating = load_case(2)
-
-    borefield_quadrants.set_peak_heating(peak_heating)
-    borefield_quadrants.set_peak_cooling(peak_cooling)
-    borefield_quadrants.set_baseload_cooling(monthly_load_cooling)
-    borefield_quadrants.set_baseload_heating(monthly_load_heating)
-
-    borefield_quadrants.size(100, L3_sizing=True)
-    assert 2 == borefield_quadrants.calculate_quadrant()
-
-
-def test_choose_quadrant_3(borefield_quadrants):
-    monthly_load_cooling, monthly_load_heating, peak_cooling, peak_heating = load_case(3)
-
-    borefield_quadrants.set_peak_heating(peak_heating)
-    borefield_quadrants.set_peak_cooling(peak_cooling)
-    borefield_quadrants.set_baseload_cooling(monthly_load_cooling)
-    borefield_quadrants.set_baseload_heating(monthly_load_heating)
-
-    borefield_quadrants.size(100, L3_sizing=True)
-    assert 3 == borefield_quadrants.calculate_quadrant()
-
-
-def test_choose_quadrant_4(borefield_quadrants):
-    monthly_load_cooling, monthly_load_heating, peak_cooling, peak_heating = load_case(4)
-
-    borefield_quadrants.set_peak_heating(peak_heating)
-    borefield_quadrants.set_peak_cooling(peak_cooling)
-    borefield_quadrants.set_baseload_cooling(monthly_load_cooling)
-    borefield_quadrants.set_baseload_heating(monthly_load_heating)
-
-    borefield_quadrants.size(100, L3_sizing=True)
-    assert 4 == borefield_quadrants.calculate_quadrant()
-
-
-def test_choose_quadrant_None(borefield_quadrants):
-    monthly_load_cooling, monthly_load_heating, peak_cooling, peak_heating = load_case(4)
-
-    borefield_quadrants.set_peak_heating(peak_heating)
-    borefield_quadrants.set_peak_cooling(peak_cooling)
-    borefield_quadrants.set_baseload_cooling(monthly_load_cooling)
-    borefield_quadrants.set_baseload_heating(monthly_load_heating)
-
-    borefield_quadrants.calculate_temperatures(200)
-    assert None is borefield_quadrants.calculate_quadrant()
-
-
-def test_set_none_borefield(borefield):
-    borefield.set_borefield(None)
-
-
-def test_set_investment_cost(borefield):
-    borefield.set_investment_cost()
-    assert borefield.cost_investment == Borefield.DEFAULT_INVESTMENT
-    borefield.set_investment_cost([0, 38])
-    assert borefield.cost_investment == [0, 38]
-
-
-def test_investment_cost(borefield):
-    borefield.H = 100
-    cost = 10 * 12 * 100
-    assert borefield.investment_cost == cost * borefield.cost_investment[0]
-    borefield.set_investment_cost([38, 0])
-    assert borefield.investment_cost == cost * 38
-
-
-@pytest.mark.slow
-def test_load_custom_gfunction(borefield):
-    borefield.create_custom_dataset()
-    borefield.custom_gfunction.dump_custom_dataset("./", "test")
-    dataset = copy.copy(borefield.custom_gfunction)
-
-    borefield.load_custom_gfunction("./test.gvalues")
-    assert borefield.custom_gfunction == dataset
-
-
-def test_H_smaller_50(borefield):
-    borefield.H = 0.5
-    borefield.size_L2(H_init=0.5, quadrant_sizing=1)
-
-
-def test_size_hourly_without_hourly_load(borefield):
-    try:
-        borefield.size_L4(H_init=100)
-    except ValueError:
-        assert True
-
-
-def test_size_hourly_quadrant(hourly_borefield):
-    hourly_borefield.H = 0.5
-    hourly_borefield.size_L4(H_init=100, quadrant_sizing=1)
-
-
-def test_create_custom_dataset_without_data(borefield):
-    borefield.ground_data = None
-    try:
-        borefield.create_custom_dataset()
-    except ValueError:
-        assert True
-    borefield.borefield = None
-    try:
-        borefield.create_custom_dataset()
-    except ValueError:
-        assert True
-
-
-def test_check_hourly_load(borefield):
-    try:
-        borefield._check_hourly_load()
-    except ValueError:
-        assert True
-
-    borefield.load_hourly_profile("GHEtool/Examples/hourly_profile.csv")
-    borefield.hourly_cooling_load[0] = -1
-    try:
-        borefield._check_hourly_load()
-    except ValueError:
-        assert True
-
-
-def test_load_hourly_data(borefield):
-    borefield.load_hourly_profile("GHEtool/Examples/hourly_profile.csv")
-    test_cooling = copy.copy(borefield.hourly_cooling_load)
-    borefield.load_hourly_profile("GHEtool/Examples/hourly_profile.csv", first_column_heating=False)
-    assert np.array_equal(test_cooling, borefield.hourly_heating_load)
-
-    borefield.load_hourly_profile("GHEtool/test/hourly_profile_without_header.csv", header=False)
-    assert np.array_equal(test_cooling, borefield.hourly_cooling_load)
-
-
-def test_convert_hourly_to_monthly_without_data(borefield):
-    try:
-        borefield.convert_hourly_to_monthly()
-    except IndexError:
-        assert True
-    borefield.set_fluid_parameters(fluidData)
-    borefield.set_pipe_parameters(pipeData)
-    borefield.use_constant_Rb = False
-    try:
-        borefield.optimise_load_profile()
-    except ValueError:
-        assert True
-
-
-def test_calculate_hourly_temperature_profile(hourly_borefield):
-    hourly_borefield._calculate_temperature_profile(100, hourly=True)
-    hourly_borefield.hourly_heating_load_on_the_borefield = hourly_borefield.hourly_heating_load
-    hourly_borefield.hourly_cooling_load_on_the_borefield = hourly_borefield.hourly_cooling_load
+# test if model can be imported
+import numpy as np
+import pytest
+import copy
+from math import isclose
+
+from GHEtool import *
+
+import pygfunction as gt
+import matplotlib.pyplot as plt
+
+
+data = GroundData(3, 10, 0.2)
+fluidData = FluidData(0.2, 0.568, 998, 4180, 1e-3)
+pipeData = PipeData(1, 0.015, 0.02, 0.4, 0.05, 2)
+
+borefield_gt = gt.boreholes.rectangle_field(10, 12, 6, 6, 110, 4, 0.075)
+
+# Monthly loading values
+peakCooling = [0., 0, 34., 69., 133., 187., 213., 240., 160., 37., 0., 0.]              # Peak cooling in kW
+peakHeating = [160., 142, 102., 55., 0., 0., 0., 0., 40.4, 85., 119., 136.]             # Peak heating in kW
+
+# annual heating and cooling load
+annualHeatingLoad = 300*10**3  # kWh
+annualCoolingLoad = 160*10**3  # kWh
+
+# percentage of annual load per month (15.5% for January ...)
+monthlyLoadHeatingPercentage = [0.155, 0.148, 0.125, .099, .064, 0., 0., 0., 0.061, 0.087, 0.117, 0.144]
+monthlyLoadCoolingPercentage = [0.025, 0.05, 0.05, .05, .075, .1, .2, .2, .1, .075, .05, .025]
+
+# resulting load per month
+monthlyLoadHeating = list(map(lambda x: x * annualHeatingLoad, monthlyLoadHeatingPercentage))   # kWh
+monthlyLoadCooling = list(map(lambda x: x * annualCoolingLoad, monthlyLoadCoolingPercentage))   # kWh
+
+custom_field = gt.boreholes.L_shaped_field(N_1=4, N_2=5, B_1=5., B_2=5., H=100., D=4, r_b=0.05)
+
+
+def load_case(number):
+    """This function returns the values for one of the four cases."""
+
+    if number == 1:
+        # case 1
+        # limited in the first year by cooling
+        monthly_load_heating_percentage = np.array([0.155, 0.148, 0.125, .099, .064, 0., 0., 0., 0.061, 0.087, 0.117, 0.144])
+        monthly_load_cooling_percentage = np.array([0.025, 0.05, 0.05, .05, .075, .1, .2, .2, .1, .075, .05, .025])
+        monthly_load_heating = monthly_load_heating_percentage * 300 * 10 ** 3  # kWh
+        monthly_load_cooling = monthly_load_cooling_percentage * 150 * 10 ** 3  # kWh
+        peak_cooling = np.array([0., 0., 22., 44., 83., 117., 134., 150., 100., 23., 0., 0.])
+        peak_heating = np.zeros(12)
+
+    elif number == 2:
+        # case 2
+        # limited in the last year by cooling
+        monthly_load_heating_percentage = np.array([0.155, 0.148, 0.125, .099, .064, 0., 0., 0., 0.061, 0.087, .117, 0.144])
+        monthly_load_cooling_percentage = np.array([0.025, 0.05, 0.05, .05, .075, .1, .2, .2, .1, .075, .05, .025])
+        monthly_load_heating = monthly_load_heating_percentage * 160 * 10 ** 3  # kWh
+        monthly_load_cooling = monthly_load_cooling_percentage * 240 * 10 ** 3  # kWh
+        peak_cooling = np.array([0., 0, 34., 69., 133., 187., 213., 240., 160., 37., 0., 0.])  # Peak cooling in kW
+        peak_heating = np.array([160., 142, 102., 55., 0., 0., 0., 0., 40.4, 85., 119., 136.])
+
+    elif number == 3:
+        # case 3
+        # limited in the first year by heating
+        monthly_load_heating_percentage = np.array([0.155, 0.148, 0.125, .099, .064, 0., 0., 0., 0.061, 0.087, .117, 0.144])
+        monthly_load_cooling_percentage = np.array([0.025, 0.05, 0.05, .05, .075, .1, .2, .2, .1, .075, .05, .025])
+        monthly_load_heating = monthly_load_heating_percentage * 160 * 10 ** 3  # kWh
+        monthly_load_cooling = monthly_load_cooling_percentage * 240 * 10 ** 3  # kWh
+        peak_cooling = np.zeros(12)
+        peak_heating = np.array([300.0, 266.25, 191.25, 103.125, 0.0, 0.0, 0.0, 0.0, 75.75, 159.375, 223.125, 255.0])
+
+    else:
+        # case 4
+        # limited in the last year by heating
+        monthly_load_heating_percentage = np.array([0.155, 0.148, 0.125, .099, .064, 0., 0., 0., 0.061, 0.087, 0.117, 0.144])
+        monthly_load_cooling_percentage = np.array([0.025, 0.05, 0.05, .05, .075, .1, .2, .2, .1, .075, .05, .025])
+        monthly_load_heating = monthly_load_heating_percentage * 300 * 10 ** 3  # kWh
+        monthly_load_cooling = monthly_load_cooling_percentage * 150 * 10 ** 3  # kWh
+        peak_cooling = np.array([0., 0., 22., 44., 83., 117., 134., 150., 100., 23., 0., 0.])
+        peak_heating = np.array([300., 268., 191., 103., 75., 0., 0., 38., 76., 160., 224., 255.])
+
+    return monthly_load_cooling, monthly_load_heating, peak_cooling, peak_heating
+
+
+def test_borefield():
+    borefield = Borefield(simulation_period=20,
+                          peak_heating=peakHeating,
+                          peak_cooling=peakCooling,
+                          baseload_heating=monthlyLoadHeating,
+                          baseload_cooling=monthlyLoadCooling)
+
+    borefield.set_ground_parameters(data)
+    borefield.set_borefield(borefield_gt)
+
+    # set temperature boundaries
+    borefield.set_max_ground_temperature(16)  # maximum temperature
+    borefield.set_min_ground_temperature(0)  # minimum temperature
+
+    assert borefield.simulation_period == 20
+    assert borefield.Tf_min == 0
+    assert borefield.Tf_max == 16
+    np.testing.assert_array_equal(borefield.peak_heating, np.array([160., 142, 102., 55., 26.301369863013697, 0., 0., 0., 40.4, 85., 119., 136.]))
+
+
+@pytest.fixture
+def borefield_quadrants():
+    data = GroundData(3.5,  # conductivity of the soil (W/mK)
+                      10,  # Ground temperature at infinity (degrees C)
+                      0.2)  # equivalent borehole resistance (K/W)
+
+    borefield_gt = gt.boreholes.rectangle_field(10, 12, 6.5, 6.5, 110, 4, 0.075)
+
+    borefield = Borefield()
+    borefield.set_ground_parameters(data)
+    borefield.set_borefield(borefield_gt)
+
+    return borefield
+
+
+@pytest.fixture
+def borefield():
+    borefield = Borefield(simulation_period=20,
+                          peak_heating=peakHeating,
+                          peak_cooling=peakCooling,
+                          baseload_heating=monthlyLoadHeating,
+                          baseload_cooling=monthlyLoadCooling)
+
+    borefield.set_ground_parameters(data)
+    borefield.set_borefield(borefield_gt)
+
+    # set temperature boundaries
+    borefield.set_max_ground_temperature(16)  # maximum temperature
+    borefield.set_min_ground_temperature(0)  # minimum temperature
+    return borefield
+
+
+@pytest.fixture
+def borefield_custom_data():
+    borefield = Borefield(simulation_period=20,
+                          peak_heating=peakHeating,
+                          peak_cooling=peakCooling,
+                          baseload_heating=monthlyLoadHeating,
+                          baseload_cooling=monthlyLoadCooling)
+
+    borefield.set_ground_parameters(data)
+    borefield.set_borefield(borefield_gt)
+    borefield.create_custom_dataset()
+
+    # set temperature boundaries
+    borefield.set_max_ground_temperature(16)  # maximum temperature
+    borefield.set_min_ground_temperature(0)  # minimum temperature
+    return borefield
+
+
+@pytest.fixture
+def empty_borefield():
+    borefield = Borefield()
+    return borefield
+
+
+@pytest.fixture
+def hourly_borefield():
+    borefield = Borefield()
+    borefield.set_ground_parameters(data)
+    borefield.set_borefield(borefield_gt)
+    borefield.load_hourly_profile("GHEtool/Examples/hourly_profile.csv")
+    return borefield
+
+
+@pytest.fixture
+def hourly_borefield_reversed():
+    borefield = Borefield()
+    borefield.set_ground_parameters(data)
+    borefield.set_borefield(borefield_gt)
+    borefield.load_hourly_profile("GHEtool/Examples/hourly_profile.csv", first_column_heating=False)
+    return borefield
+
+
+@pytest.fixture
+def borefield_cooling_dom():
+    borefield = Borefield(simulation_period=20,
+                          peak_heating=peakHeating,
+                          peak_cooling=peakCooling,
+                          baseload_heating=monthlyLoadHeating,
+                          baseload_cooling=monthlyLoadCooling)
+
+    borefield.set_baseload_cooling(np.array(monthlyLoadCooling)*2)
+
+    borefield.set_ground_parameters(data)
+    borefield.set_borefield(borefield_gt)
+
+    return borefield
+
+
+def test_create_rectangular_field(borefield):
+    for i in range(len(borefield.borefield)):
+        assert borefield.borefield[i].__dict__ == borefield.create_rectangular_borefield(10, 12, 6, 6, 110, 4, 0.075)[i].__dict__
+
+
+def test_create_circular_field(borefield):
+    borefield.create_circular_borefield(10, 10, 100, 1)
+    for i in range(len(borefield.borefield)):
+        assert borefield.borefield[i].__dict__ == gt.boreholes.circle_field(10, 10, 100, 1, 0.075)[i].__dict__
+
+
+def test_empty_values(empty_borefield):
+    np.testing.assert_array_equal(empty_borefield.baseload_cooling, np.zeros(12))
+
+
+def test_hourly_to_monthly(borefield):
+    borefield.load_hourly_profile("GHEtool/Examples/hourly_profile.csv", header=True, separator=";", first_column_heating=True)
+    borefield.convert_hourly_to_monthly()
+
+    assert np.isclose(np.sum(borefield.baseload_cooling), np.sum(borefield.hourly_cooling_load))
+    assert np.isclose(np.sum(borefield.baseload_heating), np.sum(borefield.hourly_heating_load))
+
+
+def test_size(borefield):
+    assert isclose(borefield.size(100), 92.06688246062056)
+
+
+def test_imbalance(borefield):
+    assert borefield.imbalance == -140000.0
+
+
+def test_temperatureProfile(borefield):
+    borefield.calculate_temperatures(depth=90)
+    print(np.around(borefield.results_peak_cooling, 8))
+    np.testing.assert_array_equal(np.around(borefield.results_peak_cooling, 8),
+                                  np.around(np.array([9.07267348,9.165368,9.77296687,10.72360291,12.54288359,14.38203799,15.3474007,16.13299311,13.594681,10.32156769,9.35238892,8.86407987,8.65026263,8.7593864,9.37936169,10.33928507,12.16592283,14.01425456,14.98674021,15.7778788,13.24674443,9.97966311,9.0181641,8.53626611,8.32707069,8.44412401,9.06763415,10.03142806,11.86802419,13.7211279,14.69891185,15.49408876,12.96318871,9.6992561,8.74252847,8.26376645,8.06217274,8.18447773,8.81143016,9.78122514,11.61822277,13.47236748,14.45422346,15.25365421,12.72677845,9.46793857,8.51112362,8.03474536,7.83688396,7.96278941,8.59459444,9.56612014,11.40326828,13.26045599,14.24558444,15.0478363,12.52777258,9.27080327,8.31669644,7.84429667,7.64976448,7.77718235,8.4067412,9.37381755,11.21079551,13.06977514,14.05848593,14.87026882,12.35645275,9.10418709,8.1536713,7.68303613,7.48724905,7.61069456,8.23551126,9.20127822,11.03977797,12.90214816,13.89845095,14.71699625,12.20726347,8.95818419,8.00952468,7.53848213,7.33984107,7.45935933,8.08215747,9.04886334,10.88981695,12.75720605,13.76039653,14.58254864,12.075686,8.82850773,7.88003778,7.40695317,7.20499575,7.32202059,7.9453402,8.91381925,10.75790775,12.63217191,13.63857533,14.46332946,11.95837341,8.71181215,7.76191378,7.28599947,7.08124143,7.19847966,7.82305714,8.79394284,10.64530562,12.52389502,13.53385146,14.36128553,11.85750889,8.60967698,7.65649666,7.17691058,6.9715808,7.09014941,7.71751969,8.69260851,10.54492632,12.42351573,13.43347216,14.26090624,11.7571296,8.50929769,7.55611737,7.07653129,6.8712015,6.98977012,7.6188164,8.59853909,10.45475959,12.33642483,13.34829827,14.17564323,11.66940055,8.41789849,7.46240064,6.98354369,6.78034373,6.90249767,7.53449402,8.51421671,10.37043722,12.25210245,13.2639759,14.09132086,11.58507818,8.33357612,7.37807827,6.89922132,6.69602136,6.82160123,7.45691246,8.43933918,10.29757315,12.18001314,13.19066131,14.01528343,11.50617461,8.25457133,7.30023069,6.82368457,6.62388726,6.74981824,7.38512947,8.36755618,10.22579016,12.10823014,13.11887831,13.94350044,11.43439161,8.18278834,7.2284477,6.75329254,6.55634484,6.68466159,7.32183408,8.30534315,10.1633344,12.04410277,13.05245503,13.87590383,11.36734622,8.11718006,7.16517978,6.69155416,6.49460646,6.62292321,7.2600957,8.24360477,10.10159602,11.98236439,12.99071665,13.81416545,11.30560784,8.05547219,7.10594217,6.63443104,6.43919543,6.5687653,7.20634037,8.18890632,10.04503431,11.92396406,12.9324587,13.75673784,11.24976686,8.00188555,7.05235553,6.5808444,6.38560879,6.51517866,7.15275373,8.13531968,9.99144768,11.87037742,12.87887207,13.7031512,11.19790648,7.95281395,7.00560439,6.53588416,6.34161002,6.47075198,7.10653399,8.0868136,9.94204844,11.82162181,12.83165191,13.65835876,11.15432259,7.90923007,6.9620205,6.49230028]), 8))
+
+
+def test_quadrantSizing(borefield):
+    assert round(borefield.size(100, quadrant_sizing=3), 2) == 41.3
+
+
+def test_dynamicRb(borefield):
+    borefield.set_fluid_parameters(fluidData)
+    borefield.set_pipe_parameters(pipeData)
+    assert round(borefield.size(100, use_constant_Rb=False), 2) == 52.7
+
+
+def test_load_custom_configuration(borefield):
+
+    borefield.set_borefield(custom_field)
+    assert borefield.borefield == custom_field
+
+
+def test_simulation_period(borefield):
+    borefield.set_simulation_period(25)
+    assert borefield.simulation_period == 25
+
+
+def test_without_pipe(borefield):
+    borefield.set_pipe_parameters(pipeData)
+    borefield.set_fluid_parameters(fluidData)
+
+
+def test_Tg(borefield):
+    borefield._sizing_setup.use_constant_Tg = False
+    borefield._Tg()
+
+
+def test_calculate_Rb(borefield):
+    try:
+        borefield.calculate_Rb()
+    except ValueError:
+        assert True
+
+
+def test_too_much_sizing_methods(borefield):
+    try:
+        borefield.sizing_setup(L2_sizing=True, L3_sizing=True)
+    except ValueError:
+        assert True
+
+
+def test_size_L3(borefield):
+    borefield.size(L3_sizing=True)
+
+
+def test_draw_internals(monkeypatch, borefield):
+    monkeypatch.setattr(plt, 'show', lambda: None)
+    borefield.set_fluid_parameters(fluidData)
+    borefield.set_pipe_parameters(pipeData)
+    borefield.draw_borehole_internal()
+
+
+def test_size_L4(hourly_borefield):
+    assert hourly_borefield._check_hourly_load()
+    hourly_borefield.sizing_setup(L4_sizing=True)
+    hourly_borefield.size()
+
+
+def test_size_L4_quadrant(hourly_borefield):
+    hourly_borefield.sizing_setup(L4_sizing=True, quadrant_sizing=1)
+    hourly_borefield.size()
+
+
+def test_size_L4_quadrant_4(hourly_borefield):
+    hourly_borefield.hourly_heating_load[0] = 100000
+    hourly_borefield.sizing_setup(L4_sizing=True)
+    hourly_borefield.size()
+
+
+def test_size_L4_heating_dom(hourly_borefield_reversed):
+    hourly_borefield_reversed.sizing_setup(L4_sizing=True)
+    hourly_borefield_reversed.size()
+
+
+def test_size_L4_quadrant_3(hourly_borefield_reversed):
+    hourly_borefield_reversed.hourly_heating_load[0] = 100000
+    hourly_borefield_reversed.sizing_setup(L4_sizing=True)
+    hourly_borefield_reversed.size()
+
+
+def test_sizing_setup(borefield):
+    borefield.sizing_setup(sizing_setup=SizingSetup())
+
+
+def test_cooling_dom(borefield_cooling_dom):
+    borefield_cooling_dom.size()
+
+
+def test_sizing_different_quadrants(borefield):
+    borefield.size(quadrant_sizing=1)
+    borefield.size(quadrant_sizing=2)
+    borefield.size(quadrant_sizing=3)
+    borefield.size(quadrant_sizing=4)
+    borefield.size(quadrant_sizing=1, L3_sizing=True)
+
+
+def test_quadrant_4(borefield):
+    borefield.set_peak_heating(np.array(peakHeating)*8)
+    borefield.size()
+
+
+def test_sizing_L3(borefield):
+    borefield.set_peak_heating(np.array(peakHeating)*8)
+    borefield.size(L3_sizing=True)
+
+
+def test_sizing_L32(borefield_cooling_dom):
+    borefield_cooling_dom.size(L3_sizing=True)
+    borefield_cooling_dom.set_peak_heating(np.array(peakHeating) * 5)
+    borefield_cooling_dom.size(L3_sizing=True)
+
+
+def test_size_L4_without_data(borefield):
+    try:
+        borefield.size(L4_sizing=True)
+    except ValueError:
+        assert True
+
+
+def test_load_duration(monkeypatch, hourly_borefield):
+    monkeypatch.setattr(plt, 'show', lambda: None)
+    hourly_borefield.plot_load_duration(legend=True)
+
+
+def test_load_duration_no_hourly_data(borefield):
+    try:
+        borefield.plot_load_duration()
+    except ValueError:
+        assert True
+
+
+def test_optimise_load_profile_without_data(borefield):
+    try:
+        borefield.optimise_load_profile()
+    except ValueError:
+        assert True
+
+
+def test_precalculated_data_1(borefield_custom_data):
+    borefield_custom_data.gfunction([3600*100, 3600*100], 100)
+
+
+def test_precalculated_data_2(borefield_custom_data):
+    borefield_custom_data.gfunction([3600*100, 3600*100, 3600*101], 100)
+
+
+def test_error_variable_Tg(borefield):
+    borefield.ground_data.Tg = 14
+    borefield.sizing_setup(use_constant_Tg=False)
+
+
+def test_choose_quadrant_1(borefield_quadrants):
+    monthly_load_cooling, monthly_load_heating, peak_cooling, peak_heating = load_case(1)
+
+    borefield_quadrants.set_peak_heating(peak_heating)
+    borefield_quadrants.set_peak_cooling(peak_cooling)
+    borefield_quadrants.set_baseload_cooling(monthly_load_cooling)
+    borefield_quadrants.set_baseload_heating(monthly_load_heating)
+
+    borefield_quadrants.size(100, L3_sizing=True)
+    assert 1 == borefield_quadrants.calculate_quadrant()
+
+
+def test_choose_quadrant_2(borefield_quadrants):
+    monthly_load_cooling, monthly_load_heating, peak_cooling, peak_heating = load_case(2)
+
+    borefield_quadrants.set_peak_heating(peak_heating)
+    borefield_quadrants.set_peak_cooling(peak_cooling)
+    borefield_quadrants.set_baseload_cooling(monthly_load_cooling)
+    borefield_quadrants.set_baseload_heating(monthly_load_heating)
+
+    borefield_quadrants.size(100, L3_sizing=True)
+    assert 2 == borefield_quadrants.calculate_quadrant()
+
+
+def test_choose_quadrant_3(borefield_quadrants):
+    monthly_load_cooling, monthly_load_heating, peak_cooling, peak_heating = load_case(3)
+
+    borefield_quadrants.set_peak_heating(peak_heating)
+    borefield_quadrants.set_peak_cooling(peak_cooling)
+    borefield_quadrants.set_baseload_cooling(monthly_load_cooling)
+    borefield_quadrants.set_baseload_heating(monthly_load_heating)
+
+    borefield_quadrants.size(100, L3_sizing=True)
+    assert 3 == borefield_quadrants.calculate_quadrant()
+
+
+def test_choose_quadrant_4(borefield_quadrants):
+    monthly_load_cooling, monthly_load_heating, peak_cooling, peak_heating = load_case(4)
+
+    borefield_quadrants.set_peak_heating(peak_heating)
+    borefield_quadrants.set_peak_cooling(peak_cooling)
+    borefield_quadrants.set_baseload_cooling(monthly_load_cooling)
+    borefield_quadrants.set_baseload_heating(monthly_load_heating)
+
+    borefield_quadrants.size(100, L3_sizing=True)
+    assert 4 == borefield_quadrants.calculate_quadrant()
+
+
+def test_choose_quadrant_None(borefield_quadrants):
+    monthly_load_cooling, monthly_load_heating, peak_cooling, peak_heating = load_case(4)
+
+    borefield_quadrants.set_peak_heating(peak_heating)
+    borefield_quadrants.set_peak_cooling(peak_cooling)
+    borefield_quadrants.set_baseload_cooling(monthly_load_cooling)
+    borefield_quadrants.set_baseload_heating(monthly_load_heating)
+
+    borefield_quadrants.calculate_temperatures(200)
+    assert None is borefield_quadrants.calculate_quadrant()
+
+
+def test_set_none_borefield(borefield):
+    borefield.set_borefield(None)
+
+
+def test_set_investment_cost(borefield):
+    borefield.set_investment_cost()
+    assert borefield.cost_investment == Borefield.DEFAULT_INVESTMENT
+    borefield.set_investment_cost([0, 38])
+    assert borefield.cost_investment == [0, 38]
+
+
+def test_investment_cost(borefield):
+    borefield.H = 100
+    cost = 10 * 12 * 100
+    assert borefield.investment_cost == cost * borefield.cost_investment[0]
+    borefield.set_investment_cost([38, 0])
+    assert borefield.investment_cost == cost * 38
+
+
+@pytest.mark.slow
+def test_load_custom_gfunction(borefield):
+    borefield.create_custom_dataset()
+    borefield.custom_gfunction.dump_custom_dataset("./", "test")
+    dataset = copy.copy(borefield.custom_gfunction)
+
+    borefield.load_custom_gfunction("./test.gvalues")
+    assert borefield.custom_gfunction == dataset
+
+
+def test_H_smaller_50(borefield):
+    borefield.H = 0.5
+    borefield.size_L2(H_init=0.5, quadrant_sizing=1)
+
+
+def test_size_hourly_without_hourly_load(borefield):
+    try:
+        borefield.size_L4(H_init=100)
+    except ValueError:
+        assert True
+
+
+def test_size_hourly_quadrant(hourly_borefield):
+    hourly_borefield.H = 0.5
+    hourly_borefield.size_L4(H_init=100, quadrant_sizing=1)
+
+
+def test_create_custom_dataset_without_data(borefield):
+    borefield.ground_data = None
+    try:
+        borefield.create_custom_dataset()
+    except ValueError:
+        assert True
+    borefield.borefield = None
+    try:
+        borefield.create_custom_dataset()
+    except ValueError:
+        assert True
+
+
+def test_check_hourly_load(borefield):
+    try:
+        borefield._check_hourly_load()
+    except ValueError:
+        assert True
+
+    borefield.load_hourly_profile("GHEtool/Examples/hourly_profile.csv")
+    borefield.hourly_cooling_load[0] = -1
+    try:
+        borefield._check_hourly_load()
+    except ValueError:
+        assert True
+
+
+def test_load_hourly_data(borefield):
+    borefield.load_hourly_profile("GHEtool/Examples/hourly_profile.csv")
+    test_cooling = copy.copy(borefield.hourly_cooling_load)
+    borefield.load_hourly_profile("GHEtool/Examples/hourly_profile.csv", first_column_heating=False)
+    assert np.array_equal(test_cooling, borefield.hourly_heating_load)
+
+    borefield.load_hourly_profile("GHEtool/test/hourly_profile_without_header.csv", header=False)
+    assert np.array_equal(test_cooling, borefield.hourly_cooling_load)
+
+
+def test_convert_hourly_to_monthly_without_data(borefield):
+    try:
+        borefield.convert_hourly_to_monthly()
+    except IndexError:
+        assert True
+    borefield.set_fluid_parameters(fluidData)
+    borefield.set_pipe_parameters(pipeData)
+    borefield.use_constant_Rb = False
+    try:
+        borefield.optimise_load_profile()
+    except ValueError:
+        assert True
+
+
+def test_calculate_hourly_temperature_profile(hourly_borefield):
+    hourly_borefield._calculate_temperature_profile(100, hourly=True)
+    hourly_borefield.hourly_heating_load_on_the_borefield = hourly_borefield.hourly_heating_load
+    hourly_borefield.hourly_cooling_load_on_the_borefield = hourly_borefield.hourly_cooling_load